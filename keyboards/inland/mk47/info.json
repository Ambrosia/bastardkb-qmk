{
    "keyboard_name": "MK47",
    "manufacturer": "Inland",
    "maintainer": "jonylee@hfd",
    "url":"",
    "usb": {
        "vid": "0xFFFE",
        "pid": "0x0002",
        "device_version": "0.0.1",
        "force_nkro": true,
        "suspend_wakeup_delay": 1000
    },
    "processor": "WB32FQ95",
    "bootloader": "wb32-dfu",
    "features": {
        "bootmagic": true,
        "mousekey": false,
        "extrakey": true,
        "console": false,
        "command": false,
        "nkro": true,
        "rgb_matrix": true
    },
    "matrix_pins": {
        "cols": ["C1","C2","C3","A0","A1","A2","A3","A4","A5","A6","A7","C4"],
        "rows": ["C6", "C7", "C8", "C9"]
    },
    "diode_direction": "ROW2COL",
    "eeprom": {
        "driver": "wear_leveling",
        "wear_leveling": {
            "driver": "spi_flash"
        }
    },
    "rgb_matrix": {
        "driver": "is31fl3733",
        "max_brightness": 200,
        "animations": {
            "breathing": true,
            "cycle_all": true,
            "cycle_left_right": true,
            "cycle_up_down": true,
            "rainbow_moving_chevron": true,
            "cycle_out_in": true,
            "cycle_out_in_dual": true,
            "cycle_pinwheel": true,
            "cycle_spiral": true,
            "dual_beacon": true,
            "rainbow_beacon": true,
            "raindrops": true,
            "typing_heatmap": true,
            "solid_reactive_simple": true,
            "solid_reactive": true,
            "multisplash": true
        },
        "layout": [
            { "flags": 4, "matrix": [0, 0],  "x":   0, "y": 0 },
            { "flags": 4, "matrix": [0, 1],  "x":  20, "y": 0 },
            { "flags": 4, "matrix": [0, 2],  "x":  41, "y": 0 },
            { "flags": 4, "matrix": [0, 3],  "x":  61, "y": 0 },
            { "flags": 4, "matrix": [0, 4],  "x":  81, "y": 0 },
            { "flags": 4, "matrix": [0, 5],  "x": 102, "y": 0 },
            { "flags": 4, "matrix": [0, 6],  "x": 122, "y": 0 },
            { "flags": 4, "matrix": [0, 7],  "x": 143, "y": 0 },
            { "flags": 4, "matrix": [0, 8],  "x": 163, "y": 0 },
            { "flags": 4, "matrix": [0, 9],  "x": 183, "y": 0 },
            { "flags": 4, "matrix": [0, 10], "x": 204, "y": 0 },
            { "flags": 4, "matrix": [0, 11], "x": 224, "y": 0 },

            { "flags": 4, "matrix": [1, 0],   "x":   0, "y": 21},
            { "flags": 4, "matrix": [1, 1],   "x":  20, "y": 21},
            { "flags": 4, "matrix": [1, 2],   "x":  41, "y": 21},
            { "flags": 4, "matrix": [1, 3],   "x":  61, "y": 21},
            { "flags": 4, "matrix": [1, 4],   "x":  81, "y": 21},
            { "flags": 4, "matrix": [1, 5],   "x": 102, "y": 21},
            { "flags": 4, "matrix": [1, 6],   "x": 122, "y": 21},
            { "flags": 4, "matrix": [1, 7],   "x": 143, "y": 21},
            { "flags": 4, "matrix": [1, 8],   "x": 163, "y": 21},
            { "flags": 4, "matrix": [1, 9],   "x": 183, "y": 21},
            { "flags": 4, "matrix": [1, 10],  "x": 204, "y": 21},
            { "flags": 4, "matrix": [1, 11],  "x": 224, "y": 21},

            { "flags": 4, "matrix": [2, 0],   "x":   0, "y": 42},
            { "flags": 4, "matrix": [2, 1],   "x":  20, "y": 42},
            { "flags": 4, "matrix": [2, 2],   "x":  41, "y": 42},
            { "flags": 4, "matrix": [2, 3],   "x":  61, "y": 42},
            { "flags": 4, "matrix": [2, 4],   "x":  81, "y": 42},
            { "flags": 4, "matrix": [2, 5],   "x": 102, "y": 42},
            { "flags": 4, "matrix": [2, 6],   "x": 122, "y": 42},
            { "flags": 4, "matrix": [2, 7],   "x": 143, "y": 42},
            { "flags": 4, "matrix": [2, 8],   "x": 163, "y": 42},
            { "flags": 4, "matrix": [2, 9],   "x": 183, "y": 42},
            { "flags": 4, "matrix": [2, 10],  "x": 204, "y": 42},
            { "flags": 4, "matrix": [2, 11],  "x": 224, "y": 42},

            { "flags": 4, "matrix": [3, 0],   "x":   0, "y": 64},
            { "flags": 1, "matrix": [3, 1],   "x":  20, "y": 64},
            { "flags": 4, "matrix": [3, 2],   "x":  41, "y": 64},
            { "flags": 4, "matrix": [3, 3],   "x":  61, "y": 64},
            { "flags": 4, "matrix": [3, 4],   "x":  81, "y": 64},
            { "flags": 4, "matrix": [3, 5],   "x": 102, "y": 64},
            { "flags": 4, "matrix": [3, 7],   "x": 143, "y": 64},
            { "flags": 4, "matrix": [3, 8],   "x": 163, "y": 64},
            { "flags": 4, "matrix": [3, 9],   "x": 183, "y": 64},
            { "flags": 4, "matrix": [3, 10],  "x": 204, "y": 64},
            { "flags": 4, "matrix": [3, 11],  "x": 224, "y": 64}
        ]
    },
<<<<<<< HEAD
=======
    "diode_direction": "ROW2COL",
    "layout_aliases": {
        "LAYOUT": "LAYOUT_planck_mit"
    },
    "community_layouts": [
        "planck_mit"
    ],
>>>>>>> 33d7fa11
    "layouts": {
        "LAYOUT_planck_mit": {
            "layout": [
                { "label": "Esc", "matrix": [0, 0],"x": 0, "y": 0 },
                { "label": "Q", "matrix": [0, 1], "x": 1, "y": 0 },
                { "label": "W", "matrix": [0, 2], "x": 2, "y": 0 },
                { "label": "E", "matrix": [0, 3], "x": 3, "y": 0 },
                { "label": "R", "matrix": [0, 4], "x": 4, "y": 0 },
                { "label": "T", "matrix": [0, 5], "x": 5, "y": 0 },
                { "label": "Y", "matrix": [0, 6], "x": 6, "y": 0 },
                { "label": "U", "matrix": [0, 7], "x": 7, "y": 0 },
                { "label": "I", "matrix": [0, 8], "x": 8, "y": 0 },
                { "label": "O", "matrix": [0, 9], "x": 9, "y": 0 },
                { "label": "P", "matrix": [0, 10], "x": 10, "y": 0 },
                { "label": "BackSpace", "matrix": [0, 11], "x": 11, "y": 0 },

                { "label": "Tab", "matrix": [1, 0], "x": 0, "y": 1 },
                { "label": "A", "matrix": [1, 1], "x": 1, "y": 1 },
                { "label": "S", "matrix": [1, 2], "x": 2, "y": 1 },
                { "label": "D", "matrix": [1, 3], "x": 3, "y": 1 },
                { "label": "F", "matrix": [1, 4], "x": 4, "y": 1 },
                { "label": "G", "matrix": [1, 5], "x": 5, "y": 1 },
                { "label": "H", "matrix": [1, 6], "x": 6, "y": 1 },
                { "label": "J", "matrix": [1, 7], "x": 7, "y": 1 },
                { "label": "K", "matrix": [1, 8], "x": 8, "y": 1 },
                { "label": "L", "matrix": [1, 9], "x": 9, "y": 1 },
                { "label": ":", "matrix": [1, 10], "x": 10, "y": 1 },
                { "label": "Enter", "matrix": [1, 11], "x": 11, "y": 1 },

                { "label": "Shift", "matrix": [2, 0], "x": 0, "y": 2 },
                { "label": "Z", "matrix": [2, 1], "x": 1, "y": 2 },
                { "label": "X", "matrix": [2, 2], "x": 2, "y": 2 },
                { "label": "C", "matrix": [2, 3], "x": 3, "y": 2 },
                { "label": "V", "matrix": [2, 4], "x": 4, "y": 2 },
                { "label": "B", "matrix": [2, 5], "x": 5, "y": 2 },
                { "label": "N", "matrix": [2, 6], "x": 6, "y": 2 },
                { "label": "M", "matrix": [2, 7], "x": 7, "y": 2 },
                { "label": "<", "matrix": [2, 8], "x": 8, "y": 2 },
                { "label": ">", "matrix": [2, 9], "x": 9, "y": 2 },
                { "label": "Up", "matrix": [2, 10], "x": 10, "y": 2 },
                { "label": "?", "matrix": [2, 11], "x": 11, "y": 2 },

                { "label": "Ctrl", "matrix": [3, 0], "x": 0, "y": 3  },
                { "label": "Win", "matrix": [3, 1],"x": 1, "y": 3 },
                { "label": "Alt", "matrix": [3, 2],"x": 2, "y": 3 },
                { "label": "Hyper", "matrix": [3, 3], "x": 3, "y": 3 },
                { "label": "Lower", "matrix": [3, 4], "x": 4, "y": 3 },
                { "label": "Space", "matrix": [3, 5], "w": 2, "x": 5, "y": 3 },
                { "label": "Ralse", "matrix": [3, 7], "x": 7, "y": 3 },
                { "label": "Fn", "matrix": [3, 8], "x": 8, "y": 3 },
                { "label": "Left", "matrix": [3, 9], "x": 9, "y": 3 },
                { "label": "Down", "matrix": [3, 10], "x": 10, "y": 3 },
                { "label": "Right", "matrix": [3, 11], "x": 11, "y": 3 }
            ]
        }
    }
}<|MERGE_RESOLUTION|>--- conflicted
+++ resolved
@@ -106,16 +106,12 @@
             { "flags": 4, "matrix": [3, 11],  "x": 224, "y": 64}
         ]
     },
-<<<<<<< HEAD
-=======
-    "diode_direction": "ROW2COL",
     "layout_aliases": {
         "LAYOUT": "LAYOUT_planck_mit"
     },
     "community_layouts": [
         "planck_mit"
     ],
->>>>>>> 33d7fa11
     "layouts": {
         "LAYOUT_planck_mit": {
             "layout": [
