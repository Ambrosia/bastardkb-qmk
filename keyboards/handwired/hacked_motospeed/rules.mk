# MCU name
MCU = at90usb1286

# Bootloader selection
BOOTLOADER = halfkay

# Build Options
#   change yes to no to disable
#
BOOTMAGIC_ENABLE = no       # Enable Bootmagic Lite
MOUSEKEY_ENABLE = no       # Mouse keys(+4700)
EXTRAKEY_ENABLE = yes       # Audio control and System control(+450)
CONSOLE_ENABLE = yes        # Console for debug(+400)
COMMAND_ENABLE = yes        # Commands for debug and configuration
# Do not enable SLEEP_LED_ENABLE. it uses the same timer as BACKLIGHT_ENABLE
SLEEP_LED_ENABLE = no       # Breathing sleep LED during USB suspend
# if this doesn't work, see here: https://github.com/tmk/tmk_keyboard/wiki/FAQ#nkro-doesnt-work
NKRO_ENABLE = no            # USB Nkey Rollover
BACKLIGHT_ENABLE = yes       # Enable keyboard backlight functionality
RGBLIGHT_ENABLE = no        # Enable keyboard RGB underglow
UNICODE_ENABLE = no         # Unicode
<<<<<<< HEAD
AUDIO_ENABLE = no           # Audio output on port C6
=======
BLUETOOTH_ENABLE = no       # Enable Bluetooth with the Adafruit EZ-Key HID
AUDIO_ENABLE = no           # Audio output
>>>>>>> 6b74e48f
NO_USB_STARTUP_CHECK = yes  # Disable initialization only when usb is plugged in
BLUETOOTH_ENABLE = yes
BLUETOOTH_DRIVER = RN42
<|MERGE_RESOLUTION|>--- conflicted
+++ resolved
@@ -19,12 +19,7 @@
 BACKLIGHT_ENABLE = yes       # Enable keyboard backlight functionality
 RGBLIGHT_ENABLE = no        # Enable keyboard RGB underglow
 UNICODE_ENABLE = no         # Unicode
-<<<<<<< HEAD
-AUDIO_ENABLE = no           # Audio output on port C6
-=======
-BLUETOOTH_ENABLE = no       # Enable Bluetooth with the Adafruit EZ-Key HID
 AUDIO_ENABLE = no           # Audio output
->>>>>>> 6b74e48f
 NO_USB_STARTUP_CHECK = yes  # Disable initialization only when usb is plugged in
 BLUETOOTH_ENABLE = yes
-BLUETOOTH_DRIVER = RN42
+BLUETOOTH_DRIVER = RN42