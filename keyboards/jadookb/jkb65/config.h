 /* Copyright 2021 Wizad-GG
  *
  * This program is free software: you can redistribute it and/or modify
  * it under the terms of the GNU General Public License as published by
  * the Free Software Foundation, either version 2 of the License, or
  * (at your option) any later version.
  *
  * This program is distributed in the hope that it will be useful,
  * but WITHOUT ANY WARRANTY; without even the implied warranty of
  * MERCHANTABILITY or FITNESS FOR A PARTICULAR PURPOSE.  See the
  * GNU General Public License for more details.
  *
  * You should have received a copy of the GNU General Public License
  * along with this program.  If not, see <http://www.gnu.org/licenses/>.
  */

#pragma once

#include "config_common.h"

#define MATRIX_ROWS 5
#define MATRIX_COLS 16

<<<<<<< HEAD
#define MATRIX_ROW_PINS { E6, B7, F7, F4, F5 }
#define MATRIX_COL_PINS { F6,B1,F1,C7,C6,B6,B5,B4,D7,B3,D4,D5,D3,D2,D1,D0 }

=======
#define UNUSED_PINS
>>>>>>> 201f1a8f

#define DIODE_DIRECTION COL2ROW

#define RGB_DI_PIN F0

#define DRIVER_LED_TOTAL 67

#define RGB_DISABLE_WHEN_USB_SUSPENDED
#define RGB_MATRIX_FRAMEBUFFER_EFFECTS
#define RGB_MATRIX_KEYPRESSES
#define RGB_DISABLE_TIMEOUT 90000
#define RGB_MATRIX_LED_PROCESS_LIMIT 4
#define RGB_MATRIX_LED_FLUSH_LIMIT 26
#define RGB_MATRIX_STARTUP_MODE RGB_MATRIX_CYCLE_ALL

 // RGB Matrix Animation modes. Explicitly enabled
 // For full list of effects, see:
 // https://docs.qmk.fm/#/feature_rgb_matrix?id=rgb-matrix-effects
#define ENABLE_RGB_MATRIX_ALPHAS_MODS
#define ENABLE_RGB_MATRIX_GRADIENT_UP_DOWN
#define ENABLE_RGB_MATRIX_GRADIENT_LEFT_RIGHT
#define ENABLE_RGB_MATRIX_BREATHING
#define ENABLE_RGB_MATRIX_BAND_SAT
#define ENABLE_RGB_MATRIX_BAND_VAL
#define ENABLE_RGB_MATRIX_BAND_PINWHEEL_SAT
#define ENABLE_RGB_MATRIX_BAND_PINWHEEL_VAL
#define ENABLE_RGB_MATRIX_BAND_SPIRAL_SAT
#define ENABLE_RGB_MATRIX_BAND_SPIRAL_VAL
#define ENABLE_RGB_MATRIX_CYCLE_ALL
#define ENABLE_RGB_MATRIX_CYCLE_LEFT_RIGHT
#define ENABLE_RGB_MATRIX_CYCLE_UP_DOWN
#define ENABLE_RGB_MATRIX_RAINBOW_MOVING_CHEVRON
#define ENABLE_RGB_MATRIX_CYCLE_OUT_IN
#define ENABLE_RGB_MATRIX_CYCLE_OUT_IN_DUAL
#define ENABLE_RGB_MATRIX_CYCLE_PINWHEEL
#define ENABLE_RGB_MATRIX_CYCLE_SPIRAL
#define ENABLE_RGB_MATRIX_DUAL_BEACON
#define ENABLE_RGB_MATRIX_RAINBOW_BEACON
#define ENABLE_RGB_MATRIX_RAINBOW_PINWHEELS
#define ENABLE_RGB_MATRIX_RAINDROPS
#define ENABLE_RGB_MATRIX_JELLYBEAN_RAINDROPS
#define ENABLE_RGB_MATRIX_HUE_BREATHING
#define ENABLE_RGB_MATRIX_HUE_PENDULUM
#define ENABLE_RGB_MATRIX_HUE_WAVE
#define ENABLE_RGB_MATRIX_PIXEL_RAIN
#define ENABLE_RGB_MATRIX_PIXEL_FLOW
#define ENABLE_RGB_MATRIX_PIXEL_FRACTAL
 // enabled only if RGB_MATRIX_FRAMEBUFFER_EFFECTS is defined
#define ENABLE_RGB_MATRIX_TYPING_HEATMAP
#define ENABLE_RGB_MATRIX_DIGITAL_RAIN
 // enabled only of RGB_MATRIX_KEYPRESSES or RGB_MATRIX_KEYRELEASES is defined
#define ENABLE_RGB_MATRIX_SOLID_REACTIVE_SIMPLE
#define ENABLE_RGB_MATRIX_SOLID_REACTIVE
#define ENABLE_RGB_MATRIX_SOLID_REACTIVE_WIDE
#define ENABLE_RGB_MATRIX_SOLID_REACTIVE_MULTIWIDE
#define ENABLE_RGB_MATRIX_SOLID_REACTIVE_CROSS
#define ENABLE_RGB_MATRIX_SOLID_REACTIVE_MULTICROSS
#define ENABLE_RGB_MATRIX_SOLID_REACTIVE_NEXUS
#define ENABLE_RGB_MATRIX_SOLID_REACTIVE_MULTINEXUS
#define ENABLE_RGB_MATRIX_SPLASH
#define ENABLE_RGB_MATRIX_MULTISPLASH
#define ENABLE_RGB_MATRIX_SOLID_SPLASH
#define ENABLE_RGB_MATRIX_SOLID_MULTISPLASH

#define DEBOUNCE 5
#define LOCKING_SUPPORT_ENABLE
#define LOCKING_RESYNC_ENABLE<|MERGE_RESOLUTION|>--- conflicted
+++ resolved
@@ -20,14 +20,6 @@
 
 #define MATRIX_ROWS 5
 #define MATRIX_COLS 16
-
-<<<<<<< HEAD
-#define MATRIX_ROW_PINS { E6, B7, F7, F4, F5 }
-#define MATRIX_COL_PINS { F6,B1,F1,C7,C6,B6,B5,B4,D7,B3,D4,D5,D3,D2,D1,D0 }
-
-=======
-#define UNUSED_PINS
->>>>>>> 201f1a8f
 
 #define DIODE_DIRECTION COL2ROW
 
