--- conflicted
+++ resolved
@@ -26,17 +26,10 @@
 		KC_F5,   KC_F6,   KC_LCTL, KC_LWIN,          KC_LALT,                    KC_SPACE, KC_NO,   KC_VOLD, KC_RALT, KC_RCTL, KC_VOLU, KC_LEFT, KC_DOWN, KC_RGHT),
 
 	[1] = LAYOUT(
-<<<<<<< HEAD
-						  RESET,   KC_F1,   KC_F2,   KC_F3,   KC_F4,    KC_F5,   KC_F6,    KC_F7,   KC_F8,   KC_F9,   KC_F10,  KC_F11,  KC_F12,  KC_TRNS, KC_TRNS,
-						  KC_TRNS, KC_TRNS, KC_BSLS, KC_TRNS, KC_TRNS,  KC_TRNS, KC_TRNS,  KC_TRNS, KC_TRNS, KC_TRNS, KC_TRNS, KC_TRNS, KC_TRNS, KC_TRNS, KC_TRNS,
-		KC_F7,   KC_F8,   KC_TRNS,          BL_TOGG, BL_STEP, BL_BRTG,  KC_TRNS, KC_TRNS,  KC_TRNS, KC_TRNS, KC_TRNS, KC_TRNS, KC_TRNS, KC_TRNS, KC_TRNS, KC_TRNS,
-	    KC_F9,   KC_F10,           KC_TRNS, RGB_TOG, RGB_MOD, RGB_RMOD, RGB_VAI, RGB_VAD,  RGB_HUI, RGB_HUD, KC_TRNS, KC_TRNS, KC_TRNS, KC_TRNS, KC_TRNS, KC_TRNS,
-=======
 						  QK_BOOT,   KC_F1,   KC_F2,   KC_F3,   KC_F4,    KC_F5,   KC_F6,    KC_F7,   KC_F8,   KC_F9,   KC_F10,  KC_F11,  KC_F12,  KC_TRNS, KC_TRNS, 
 						  KC_TRNS, KC_TRNS, KC_BSLS, KC_TRNS, KC_TRNS,  KC_TRNS, KC_TRNS,  KC_TRNS, KC_TRNS, KC_TRNS, KC_TRNS, KC_TRNS, KC_TRNS, KC_TRNS, KC_TRNS, 
 		KC_F7,   KC_F8,   KC_TRNS,          BL_TOGG, BL_STEP, BL_BRTG,  KC_TRNS, KC_TRNS,  KC_TRNS, KC_TRNS, KC_TRNS, KC_TRNS, KC_TRNS, KC_TRNS, KC_TRNS, KC_TRNS, 
 	    KC_F9,   KC_F10,           KC_TRNS, RGB_TOG, RGB_MOD, RGB_RMOD, RGB_VAI, RGB_VAD,  RGB_HUI, RGB_HUD, KC_TRNS, KC_TRNS, KC_TRNS, KC_TRNS, KC_TRNS, KC_TRNS, 
->>>>>>> 764c542b
 		KC_F11,  KC_F12,  KC_TRNS, KC_TRNS,          KC_TRNS,                    KC_TRNS,  KC_TRNS, KC_TRNS, KC_TRNS, KC_TRNS, KC_TRNS, KC_TRNS, KC_TRNS, KC_TRNS),
 
 	[2] = LAYOUT(
