--- conflicted
+++ resolved
@@ -50,9 +50,8 @@
 #ifdef RGB_DI_PIN
     #define RGB_MATRIX_KEYPRESSES // reacts to keypresses
 #endif
-<<<<<<< HEAD
-#ifndef RGB_DISABLE_WHEN_USB_SUSPENDED
-#    define RGB_DISABLE_WHEN_USB_SUSPENDED true // turn off effects when suspended
+#ifdef RGB_MATRIX_ENABLE
+#    define RGB_DISABLE_WHEN_USB_SUSPENDED // turn off effects when suspended
 #endif
 
 /* Configuration for Vial */
@@ -60,9 +59,4 @@
 
 // to unlock the keyboard
 #define VIAL_UNLOCK_COMBO_ROWS { 0, 2 }
-#define VIAL_UNLOCK_COMBO_COLS { 0, 11 }
-=======
-#ifdef RGB_MATRIX_ENABLE
-#    define RGB_DISABLE_WHEN_USB_SUSPENDED // turn off effects when suspended
-#endif
->>>>>>> 56443fe3
+#define VIAL_UNLOCK_COMBO_COLS { 0, 11 }