/* Copyright 2021 Glorious, LLC <salman@pcgamingrace.com>
 *
 * This program is free software: you can redistribute it and/or modify
 * it under the terms of the GNU General Public License as published by
 * the Free Software Foundation, either version 2 of the License, or
 * (at your option) any later version.
 *
 * This program is distributed in the hope that it will be useful,
 * but WITHOUT ANY WARRANTY; without even the implied warranty of
 * MERCHANTABILITY or FITNESS FOR A PARTICULAR PURPOSE.  See the
 * GNU General Public License for more details.
 *
 * You should have received a copy of the GNU General Public License
 * along with this program.  If not, see <http://www.gnu.org/licenses/>.
 */

#pragma once

#include "config_common.h"

/* USB Device descriptor parameter */
#define DEVICE_VER 0x0001
#define VENDOR_ID 0x320F
#define PRODUCT_ID 0x5044
#define MANUFACTURER Glorious
#define PRODUCT GMMK Pro

/* key matrix size */
#define MATRIX_ROWS 11
#define MATRIX_COLS 8

#define MATRIX_ROW_PINS \
    { B0, B1, B2, B3, B4, B5, B6, B7, B8, B9, B10 }
#define MATRIX_COL_PINS \
    { A0, A1, A2, A3, A4, A8, A9, A10 }

/* COL2ROW or ROW2COL */
#define DIODE_DIRECTION COL2ROW

/* Hold ESC on start up to clear EEPROM and boot into bootloader mode */
#define BOOTMAGIC_LITE_ROW 1
#define BOOTMAGIC_LITE_COLUMN 3

#define TAP_CODE_DELAY 10
#define ENCODERS_PAD_A \
    { C15 }
#define ENCODERS_PAD_B \
    { C14 }

/* Mechanical locking support. Use KC_LCAP, KC_LNUM or KC_LSCR instead in keymap */
#define LOCKING_SUPPORT_ENABLE
/* Locking resynchronize hack */
#define LOCKING_RESYNC_ENABLE

<<<<<<< HEAD
#define VIAL_KEYBOARD_UID {0x81, 0xD2, 0x8A, 0x89, 0x17, 0x36, 0x53, 0x4B}
#define VIAL_UNLOCK_COMBO_ROWS { 1, 10 }
#define VIAL_UNLOCK_COMBO_COLS { 3, 4 }
#define VIAL_ENCODER_KEYCODE_DELAY 25
=======
/* SPI Config for LED Driver */
#define SPI_DRIVER SPID1
#define SPI_SCK_PIN A5
#define SPI_MOSI_PIN A6
#define SPI_MISO_PIN A7

#define DRIVER_1_CS B13
#define DRIVER_2_CS B14
#define DRIVER_1_EN C13
#define DRIVER_2_EN C13

#define DRIVER_COUNT 2

/* 1000Hz USB polling - it's the default on stock firmware */
#define USB_POLLING_INTERVAL_MS 1

/* Send up to 4 key press events per scan */
#define QMK_KEYS_PER_SCAN 4

/* Set debounce time to 5ms */
#define DEBOUNCE 5

/* Force NKRO on boot up regardless of the setting saved in the EEPROM (uncomment to enable it) */
// #define FORCE_NKRO
>>>>>>> b3d02592
<|MERGE_RESOLUTION|>--- conflicted
+++ resolved
@@ -52,12 +52,11 @@
 /* Locking resynchronize hack */
 #define LOCKING_RESYNC_ENABLE
 
-<<<<<<< HEAD
 #define VIAL_KEYBOARD_UID {0x81, 0xD2, 0x8A, 0x89, 0x17, 0x36, 0x53, 0x4B}
 #define VIAL_UNLOCK_COMBO_ROWS { 1, 10 }
 #define VIAL_UNLOCK_COMBO_COLS { 3, 4 }
 #define VIAL_ENCODER_KEYCODE_DELAY 25
-=======
+
 /* SPI Config for LED Driver */
 #define SPI_DRIVER SPID1
 #define SPI_SCK_PIN A5
@@ -81,5 +80,4 @@
 #define DEBOUNCE 5
 
 /* Force NKRO on boot up regardless of the setting saved in the EEPROM (uncomment to enable it) */
-// #define FORCE_NKRO
->>>>>>> b3d02592
+// #define FORCE_NKRO