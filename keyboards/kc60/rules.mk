--- conflicted
+++ resolved
@@ -18,15 +18,8 @@
 NKRO_ENABLE = no            # USB Nkey Rollover
 BACKLIGHT_ENABLE = yes      # Enable keyboard backlight functionality
 RGBLIGHT_ENABLE = no        # Enable keyboard RGB underglow
-<<<<<<< HEAD
-MIDI_ENABLE = no            # MIDI support
-BLUETOOTH_ENABLE = no       # Enable Bluetooth with the Adafruit EZ-Key HID
-AUDIO_ENABLE = no           # Audio output on port C6
-FAUXCLICKY_ENABLE = no      # Use buzzer to emulate clicky switches
-=======
 BLUETOOTH_ENABLE = no       # Enable Bluetooth
 AUDIO_ENABLE = no           # Audio output
->>>>>>> c7316289
 KEYBOARD_LOCK_ENABLE = yes  # Allow locking of keyboard via magic key
 
 LAYOUTS = 60_ansi