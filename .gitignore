<<<<<<< HEAD
.history/
.dep
*.o
*.bin
*.vfw
*.eep
=======
# Junk files
*.bak
*.swp
*~
.DS_Store

# Build artifacts
.clang_complete
.build/
>>>>>>> b3d02592
*.elf
*.log
*.lss
*.lst
*.map
*.o
*.stackdump
*.sym

# QMK-specific
api_data/v1
doxygen/
quantum/version.h
*.bin
*.eep
*.hex
*.qmk
*.uf2

# Old-style QMK Makefiles
/keyboards/*/Makefile
/keyboards/*/*/Makefile
/keyboards/*/*/*/Makefile
/keyboards/*/*/*/*/Makefile
/keyboards/*/*/*/*/*/Makefile
/keyboards/*/keymaps/Makefile
/keyboards/*/*/keymaps/Makefile
/keyboards/*/*/*/keymaps/Makefile
/keyboards/*/*/*/*/keymaps/Makefile
/keyboards/*/*/*/*/*/keymaps/Makefile

# Eclipse/PyCharm/Other IDE Settings
*.iml
.browse.VC.db*
.cproject
.idea
.idea/
.project
.settings/
.vagrant/

# ?
.dep
.history/
build/
cmake-build-debug
CMakeLists.txt

# Let these ones be user specific, since we have so many different configurations
*.code-workspace
.stfolder
.tags
.vscode/c_cpp_properties.json
.vscode/ipch/
.vscode/last.sql
.vscode/launch.json
.vscode/tasks.json
.vscode/temp.sql
tags

# Ignore image files
*.gif
*.jpg
*.png

# Things Travis sees
/.vs
id_rsa_*
secrets.tar

# Python things
__pycache__
.python-version

# Prerequisites for updating ChibiOS
/util/fmpp*

# Allow to exist but don't include it in the repo
user_song_list.h<|MERGE_RESOLUTION|>--- conflicted
+++ resolved
@@ -1,11 +1,3 @@
-<<<<<<< HEAD
-.history/
-.dep
-*.o
-*.bin
-*.vfw
-*.eep
-=======
 # Junk files
 *.bak
 *.swp
@@ -15,7 +7,6 @@
 # Build artifacts
 .clang_complete
 .build/
->>>>>>> b3d02592
 *.elf
 *.log
 *.lss
@@ -34,6 +25,7 @@
 *.hex
 *.qmk
 *.uf2
+*.vfw
 
 # Old-style QMK Makefiles
 /keyboards/*/Makefile
