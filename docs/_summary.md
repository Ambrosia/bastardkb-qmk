* Tutorial
  * [Introduction](newbs.md)
  * [Setup](newbs_getting_started.md)
  * [Building Your First Firmware](newbs_building_firmware.md)
  * [Flashing Firmware](newbs_flashing.md)
  * [Getting Help/Support](support.md)
  * [Other Resources](newbs_learn_more_resources.md)
  * [Syllabus](syllabus.md)

* FAQs
  * [General FAQ](faq_general.md)
  * [Build/Compile QMK](faq_build.md)
  * [Troubleshooting QMK](faq_misc.md)
  * [Debugging QMK](faq_debug.md)
  * [Keymap FAQ](faq_keymap.md)
  * [Squeezing Space from AVR](squeezing_avr.md)
  * [Glossary](reference_glossary.md)

* Configurator
  * [Overview](newbs_building_firmware_configurator.md)
  * [Step by Step](configurator_step_by_step.md)
  * [Troubleshooting](configurator_troubleshooting.md)
  * [Architecture](configurator_architecture.md)
  * QMK API
    * [Overview](api_overview.md)
    * [API Documentation](api_docs.md)
    * [Keyboard Support](reference_configurator_support.md)
    * [Adding Default Keymaps](configurator_default_keymaps.md)

* CLI
    * [Overview](cli.md)
    * [Configuration](cli_configuration.md)
    * [Commands](cli_commands.md)
    * [Tab Completion](cli_tab_complete.md)

* Using QMK
  * Guides
    * [Customizing Functionality](custom_quantum_functions.md)
    * [Driver Installation with Zadig](driver_installation_zadig.md)
    * [Keymap Overview](keymap.md)
    * Development Environments
      * [Docker Guide](getting_started_docker.md)
      * [Vagrant Guide](getting_started_vagrant.md)
    * Flashing
      * [Flashing](flashing.md)
      * [Flashing ATmega32A (ps2avrgb)](flashing_bootloadhid.md)
    * IDEs
      * [Using Eclipse with QMK](other_eclipse.md)
      * [Using VSCode with QMK](other_vscode.md)
    * Git Best Practices
      * [Introduction](newbs_git_best_practices.md)
      * [Your Fork](newbs_git_using_your_master_branch.md)
      * [Merge Conflicts](newbs_git_resolving_merge_conflicts.md)
      * [Fixing Your Branch](newbs_git_resynchronize_a_branch.md)

  * Simple Keycodes
    * [Full List](keycodes.md)
    * [Basic Keycodes](keycodes_basic.md)
    * [Language-Specific Keycodes](reference_keymap_extras.md)
    * [Modifier Keys](feature_advanced_keycodes.md)
    * [Quantum Keycodes](quantum_keycodes.md)
    * [Magic Keycodes](keycodes_magic.md)

  * Advanced Keycodes
    * [Command](feature_command.md)
    * [Dynamic Macros](feature_dynamic_macros.md)
    * [Grave Escape](feature_grave_esc.md)
    * [Leader Key](feature_leader_key.md)
    * [Mod-Tap](mod_tap.md)
    * [Macros](feature_macros.md)
    * [Mouse Keys](feature_mouse_keys.md)
    * [Programmable Button](feature_programmable_button.md)
    * [Space Cadet Shift](feature_space_cadet.md)
    * [US ANSI Shifted Keys](keycodes_us_ansi_shifted.md)

  * Software Features
    * [Auto Shift](feature_auto_shift.md)
    * [Caps Word](feature_caps_word.md)
    * [Combos](feature_combo.md)
    * [Debounce API](feature_debounce_type.md)
    * [Key Lock](feature_key_lock.md)
    * [Key Overrides](feature_key_overrides.md)
    * [Layers](feature_layers.md)
    * [One Shot Keys](one_shot_keys.md)
    * [Raw HID](feature_rawhid.md)
    * [Secure](feature_secure.md)
    * [Send String](feature_send_string.md)
    * [Sequencer](feature_sequencer.md)
    * [Swap Hands](feature_swap_hands.md)
    * [Tap Dance](feature_tap_dance.md)
    * [Tap-Hold Configuration](tap_hold.md)
    * [Unicode](feature_unicode.md)
    * [Userspace](feature_userspace.md)
    * [WPM Calculation](feature_wpm.md)

  * Hardware Features
    * Displays
      * [Quantum Painter](quantum_painter.md)
      * [HD44780 LCD Driver](feature_hd44780.md)
      * [ST7565 LCD Driver](feature_st7565.md)
      * [OLED Driver](feature_oled_driver.md)
    * Lighting
      * [Backlight](feature_backlight.md)
      * [LED Matrix](feature_led_matrix.md)
      * [RGB Lighting](feature_rgblight.md)
      * [RGB Matrix](feature_rgb_matrix.md)
    * [Audio](feature_audio.md)
    * [Bluetooth](feature_bluetooth.md)
    * [Bootmagic Lite](feature_bootmagic.md)
    * [Converters](feature_converters.md)
    * [Custom Matrix](custom_matrix.md)
    * [Digitizer](feature_digitizer.md)
    * [DIP Switch](feature_dip_switch.md)
    * [Encoders](feature_encoders.md)
    * [Haptic Feedback](feature_haptic_feedback.md)
    * [Joystick](feature_joystick.md)
    * [LED Indicators](feature_led_indicators.md)
    * [MIDI](feature_midi.md)
    * [Pointing Device](feature_pointing_device.md)
    * [PS/2 Mouse](feature_ps2_mouse.md)
    * [Split Keyboard](feature_split_keyboard.md)
    * [Stenography](feature_stenography.md)
    * [Thermal Printer](feature_thermal_printer.md)
    * [Velocikey](feature_velocikey.md)

  * Keyboard Building
    * [Easy Maker for One Offs](easy_maker.md)
    * [Porting Keyboards](porting_your_keyboard_to_qmk.md)
    * [Hand Wiring Guide](hand_wire.md)
    * [ISP Flashing Guide](isp_flashing_guide.md)

* Developing QMK
  * [PR Checklist](pr_checklist.md)
  * Breaking Changes
    * [Overview](breaking_changes.md)
    * [My Pull Request Was Flagged](breaking_changes_instructions.md)
    * [Most Recent ChangeLog](ChangeLog/20220528.md "QMK v0.17.0 - 2022 May 28")
    * [Past Breaking Changes](breaking_changes_history.md)

  * C Development
    * [ARM Debugging Guide](arm_debugging.md)
    * [Coding Conventions](coding_conventions_c.md)
    * [Compatible Microcontrollers](compatible_microcontrollers.md)
    * [Drivers](hardware_drivers.md)
      * [ADC Driver](adc_driver.md)
      * [Audio Driver](audio_driver.md)
      * [I2C Driver](i2c_driver.md)
      * [SPI Driver](spi_driver.md)
      * [WS2812 Driver](ws2812_driver.md)
      * [EEPROM Driver](eeprom_driver.md)
      * [Flash Driver](flash_driver.md)
      * ['serial' Driver](serial_driver.md)
      * [UART Driver](uart_driver.md)
    * [GPIO Controls](gpio_control.md)
    * [Keyboard Guidelines](hardware_keyboard_guidelines.md)

  * Python Development
    * [Coding Conventions](coding_conventions_python.md)
    * [QMK CLI Development](cli_development.md)

  * Configurator Development
    * QMK API
      * [Development Environment](api_development_environment.md)
      * [Architecture Overview](api_development_overview.md)

  * Hardware Platform Development
    * Arm/ChibiOS
      * [Selecting an MCU](platformdev_selecting_arm_mcu.md)
      * [Early initialization](platformdev_chibios_earlyinit.md)
<<<<<<< HEAD
      * [Raspberry Pi RP2040](platformdev_rp2040.md)
      * [Proton C](platformdev_proton_c.md)
=======
      * [WeAct Blackpill F411](platformdev_blackpill_f411.md)
>>>>>>> 89738351

  * QMK Reference
    * [Contributing to QMK](contributing.md)
    * [Translating the QMK Docs](translating.md)
    * [Config Options](config_options.md)
    * [Data Driven Configuration](data_driven_config.md)
    * [Make Documentation](getting_started_make_guide.md)
    * [Documentation Best Practices](documentation_best_practices.md)
    * [Documentation Templates](documentation_templates.md)
    * [Community Layouts](feature_layouts.md)
    * [Unit Testing](unit_testing.md)
    * [Useful Functions](ref_functions.md)
    * [info.json Format](reference_info_json.md)

  * For a Deeper Understanding
    * [How Keyboards Work](how_keyboards_work.md)
    * [How a Matrix Works](how_a_matrix_works.md)
    * [Understanding QMK](understanding_qmk.md)

  * QMK Internals (In Progress)
    * [Defines](internals/defines.md)
    * [Input Callback Reg](internals/input_callback_reg.md)
    * [Midi Device](internals/midi_device.md)
    * [Midi Device Setup Process](internals/midi_device_setup_process.md)
    * [Midi Util](internals/midi_util.md)
    * [Send Functions](internals/send_functions.md)
    * [Sysex Tools](internals/sysex_tools.md)<|MERGE_RESOLUTION|>--- conflicted
+++ resolved
@@ -167,12 +167,9 @@
     * Arm/ChibiOS
       * [Selecting an MCU](platformdev_selecting_arm_mcu.md)
       * [Early initialization](platformdev_chibios_earlyinit.md)
-<<<<<<< HEAD
       * [Raspberry Pi RP2040](platformdev_rp2040.md)
       * [Proton C](platformdev_proton_c.md)
-=======
       * [WeAct Blackpill F411](platformdev_blackpill_f411.md)
->>>>>>> 89738351
 
   * QMK Reference
     * [Contributing to QMK](contributing.md)
