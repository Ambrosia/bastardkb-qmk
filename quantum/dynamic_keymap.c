/* Copyright 2017 Jason Williams (Wilba)
 *
 * This program is free software: you can redistribute it and/or modify
 * it under the terms of the GNU General Public License as published by
 * the Free Software Foundation, either version 2 of the License, or
 * (at your option) any later version.
 *
 * This program is distributed in the hope that it will be useful,
 * but WITHOUT ANY WARRANTY; without even the implied warranty of
 * MERCHANTABILITY or FITNESS FOR A PARTICULAR PURPOSE.  See the
 * GNU General Public License for more details.
 *
 * You should have received a copy of the GNU General Public License
 * along with this program.  If not, see <http://www.gnu.org/licenses/>.
 */

#include "keymap.h" // to get keymaps[][][]
#include "eeprom.h"
#include "progmem.h" // to read default from flash
#include "quantum.h" // for send_string()
#include "dynamic_keymap.h"
<<<<<<< HEAD
#include "via.h" // for default VIA_EEPROM_ADDR_END
#include <string.h>

#ifdef VIAL_ENABLE
#include "vial.h"
=======

#ifdef VIA_ENABLE
#    include "via.h" // for VIA_EEPROM_CONFIG_END
#    define DYNAMIC_KEYMAP_EEPROM_START (VIA_EEPROM_CONFIG_END)
#else
#    define DYNAMIC_KEYMAP_EEPROM_START (EECONFIG_SIZE)
>>>>>>> 1cdde7ba
#endif

#ifdef ENCODER_ENABLE
#    include "encoder.h"
#else
#    define NUM_ENCODERS 0
#endif

#ifndef DYNAMIC_KEYMAP_LAYER_COUNT
#    define DYNAMIC_KEYMAP_LAYER_COUNT 4
#endif

#ifndef DYNAMIC_KEYMAP_MACRO_COUNT
#    define DYNAMIC_KEYMAP_MACRO_COUNT 16
#endif

#ifndef TOTAL_EEPROM_BYTE_COUNT
#    error Unknown total EEPROM size. Cannot derive maximum for dynamic keymaps.
#endif

#ifndef DYNAMIC_KEYMAP_EEPROM_MAX_ADDR
#    define DYNAMIC_KEYMAP_EEPROM_MAX_ADDR (TOTAL_EEPROM_BYTE_COUNT - 1)
#endif

#if DYNAMIC_KEYMAP_EEPROM_MAX_ADDR > (TOTAL_EEPROM_BYTE_COUNT - 1)
#    pragma message STR(DYNAMIC_KEYMAP_EEPROM_MAX_ADDR) " > " STR((TOTAL_EEPROM_BYTE_COUNT - 1))
#    error DYNAMIC_KEYMAP_EEPROM_MAX_ADDR is configured to use more space than what is available for the selected EEPROM driver
#endif

// Due to usage of uint16_t check for max 65535
#if DYNAMIC_KEYMAP_EEPROM_MAX_ADDR > 65535
#    pragma message STR(DYNAMIC_KEYMAP_EEPROM_MAX_ADDR) " > 65535"
#    error DYNAMIC_KEYMAP_EEPROM_MAX_ADDR must be less than 65536
#endif

// If DYNAMIC_KEYMAP_EEPROM_ADDR not explicitly defined in config.h,
#ifndef DYNAMIC_KEYMAP_EEPROM_ADDR
#    define DYNAMIC_KEYMAP_EEPROM_ADDR DYNAMIC_KEYMAP_EEPROM_START
#endif

// Encoders are located right after the dynamic keymap
#define VIAL_ENCODERS_EEPROM_ADDR (DYNAMIC_KEYMAP_EEPROM_ADDR + (DYNAMIC_KEYMAP_LAYER_COUNT * MATRIX_ROWS * MATRIX_COLS * 2))
#define DYNAMIC_KEYMAP_ENCODER_EEPROM_ADDR VIAL_ENCODERS_EEPROM_ADDR

#define VIAL_ENCODERS_SIZE (NUM_ENCODERS * DYNAMIC_KEYMAP_LAYER_COUNT * 2 * 2)

// QMK settings area is just past encoders
#define VIAL_QMK_SETTINGS_EEPROM_ADDR (VIAL_ENCODERS_EEPROM_ADDR + VIAL_ENCODERS_SIZE)

#ifdef QMK_SETTINGS
#include "qmk_settings.h"
#define VIAL_QMK_SETTINGS_SIZE (sizeof(qmk_settings_t))
#else
#define VIAL_QMK_SETTINGS_SIZE 0
#endif

// Tap-dance
#define VIAL_TAP_DANCE_EEPROM_ADDR (VIAL_QMK_SETTINGS_EEPROM_ADDR + VIAL_QMK_SETTINGS_SIZE)

#ifdef VIAL_TAP_DANCE_ENABLE
#define VIAL_TAP_DANCE_SIZE (sizeof(vial_tap_dance_entry_t) * VIAL_TAP_DANCE_ENTRIES)
#else
#define VIAL_TAP_DANCE_SIZE 0
#endif

// Combos
#define VIAL_COMBO_EEPROM_ADDR (VIAL_TAP_DANCE_EEPROM_ADDR + VIAL_TAP_DANCE_SIZE)

#ifdef VIAL_COMBO_ENABLE
#define VIAL_COMBO_SIZE (sizeof(vial_combo_entry_t) * VIAL_COMBO_ENTRIES)
#else
#define VIAL_COMBO_SIZE 0
#endif

// Key overrides
#define VIAL_KEY_OVERRIDE_EEPROM_ADDR (VIAL_COMBO_EEPROM_ADDR + VIAL_COMBO_SIZE)

#ifdef VIAL_KEY_OVERRIDE_ENABLE
#define VIAL_KEY_OVERRIDE_SIZE (sizeof(vial_key_override_entry_t) * VIAL_KEY_OVERRIDE_ENTRIES)
#else
#define VIAL_KEY_OVERRIDE_SIZE 0
#endif

// Dynamic macro
#ifndef DYNAMIC_KEYMAP_MACRO_EEPROM_ADDR
#    define DYNAMIC_KEYMAP_MACRO_EEPROM_ADDR (VIAL_KEY_OVERRIDE_EEPROM_ADDR + VIAL_KEY_OVERRIDE_SIZE)
#endif

// Sanity check that dynamic keymaps fit in available EEPROM
// If there's not 100 bytes available for macros, then something is wrong.
// The keyboard should override DYNAMIC_KEYMAP_LAYER_COUNT to reduce it,
// or DYNAMIC_KEYMAP_EEPROM_MAX_ADDR to increase it, *only if* the microcontroller has
// more than the default.
_Static_assert(DYNAMIC_KEYMAP_EEPROM_MAX_ADDR >= DYNAMIC_KEYMAP_MACRO_EEPROM_ADDR + 100, "Dynamic keymaps are configured to use more EEPROM than is available.");

// Dynamic macros are stored after the keymaps and use what is available
// up to and including DYNAMIC_KEYMAP_EEPROM_MAX_ADDR.
#ifndef DYNAMIC_KEYMAP_MACRO_EEPROM_SIZE
#    define DYNAMIC_KEYMAP_MACRO_EEPROM_SIZE (DYNAMIC_KEYMAP_EEPROM_MAX_ADDR - DYNAMIC_KEYMAP_MACRO_EEPROM_ADDR + 1)
#endif

#ifndef DYNAMIC_KEYMAP_MACRO_DELAY
#    define DYNAMIC_KEYMAP_MACRO_DELAY TAP_CODE_DELAY
#endif

uint8_t dynamic_keymap_get_layer_count(void) {
    return DYNAMIC_KEYMAP_LAYER_COUNT;
}

void *dynamic_keymap_key_to_eeprom_address(uint8_t layer, uint8_t row, uint8_t column) {
    // TODO: optimize this with some left shifts
    return ((void *)DYNAMIC_KEYMAP_EEPROM_ADDR) + (layer * MATRIX_ROWS * MATRIX_COLS * 2) + (row * MATRIX_COLS * 2) + (column * 2);
}

uint16_t dynamic_keymap_get_keycode(uint8_t layer, uint8_t row, uint8_t column) {
    if (layer >= DYNAMIC_KEYMAP_LAYER_COUNT || row >= MATRIX_ROWS || column >= MATRIX_COLS) return KC_NO;
    void *address = dynamic_keymap_key_to_eeprom_address(layer, row, column);
    // Big endian, so we can read/write EEPROM directly from host if we want
    uint16_t keycode = eeprom_read_byte(address) << 8;
    keycode |= eeprom_read_byte(address + 1);
    return keycode;
}

void dynamic_keymap_set_keycode(uint8_t layer, uint8_t row, uint8_t column, uint16_t keycode) {
    if (layer >= DYNAMIC_KEYMAP_LAYER_COUNT || row >= MATRIX_ROWS || column >= MATRIX_COLS) return;
    void *address = dynamic_keymap_key_to_eeprom_address(layer, row, column);
    // Big endian, so we can read/write EEPROM directly from host if we want
    eeprom_update_byte(address, (uint8_t)(keycode >> 8));
    eeprom_update_byte(address + 1, (uint8_t)(keycode & 0xFF));
}

#ifdef ENCODER_MAP_ENABLE
void *dynamic_keymap_encoder_to_eeprom_address(uint8_t layer, uint8_t encoder_id) {
    return ((void *)DYNAMIC_KEYMAP_ENCODER_EEPROM_ADDR) + (layer * NUM_ENCODERS * 2 * 2) + (encoder_id * 2 * 2);
}

uint16_t dynamic_keymap_get_encoder(uint8_t layer, uint8_t encoder_id, bool clockwise) {
    if (layer >= DYNAMIC_KEYMAP_LAYER_COUNT || encoder_id >= NUM_ENCODERS) return KC_NO;
    void *address = dynamic_keymap_encoder_to_eeprom_address(layer, encoder_id);
    // Big endian, so we can read/write EEPROM directly from host if we want
    uint16_t keycode = ((uint16_t)eeprom_read_byte(address + (clockwise ? 0 : 2))) << 8;
    keycode |= eeprom_read_byte(address + (clockwise ? 0 : 2) + 1);
    return keycode;
}

void dynamic_keymap_set_encoder(uint8_t layer, uint8_t encoder_id, bool clockwise, uint16_t keycode) {
    if (layer >= DYNAMIC_KEYMAP_LAYER_COUNT || encoder_id >= NUM_ENCODERS) return;
    void *address = dynamic_keymap_encoder_to_eeprom_address(layer, encoder_id);
    // Big endian, so we can read/write EEPROM directly from host if we want
    eeprom_update_byte(address + (clockwise ? 0 : 2), (uint8_t)(keycode >> 8));
    eeprom_update_byte(address + (clockwise ? 0 : 2) + 1, (uint8_t)(keycode & 0xFF));
}
#endif // ENCODER_MAP_ENABLE

#ifdef QMK_SETTINGS
uint8_t dynamic_keymap_get_qmk_settings(uint16_t offset) {
    if (offset >= VIAL_QMK_SETTINGS_SIZE)
        return 0;

    void *address = (void*)(VIAL_QMK_SETTINGS_EEPROM_ADDR + offset);
    return eeprom_read_byte(address);
}

void dynamic_keymap_set_qmk_settings(uint16_t offset, uint8_t value) {
    if (offset >= VIAL_QMK_SETTINGS_SIZE)
        return;

    void *address = (void*)(VIAL_QMK_SETTINGS_EEPROM_ADDR + offset);
    eeprom_update_byte(address, value);
}
#endif

#ifdef VIAL_TAP_DANCE_ENABLE
int dynamic_keymap_get_tap_dance(uint8_t index, vial_tap_dance_entry_t *entry) {
    if (index >= VIAL_TAP_DANCE_ENTRIES)
        return -1;

    void *address = (void*)(VIAL_TAP_DANCE_EEPROM_ADDR + index * sizeof(vial_tap_dance_entry_t));
    eeprom_read_block(entry, address, sizeof(vial_tap_dance_entry_t));

    return 0;
}

int dynamic_keymap_set_tap_dance(uint8_t index, const vial_tap_dance_entry_t *entry) {
    if (index >= VIAL_TAP_DANCE_ENTRIES)
        return -1;

    void *address = (void*)(VIAL_TAP_DANCE_EEPROM_ADDR + index * sizeof(vial_tap_dance_entry_t));
    eeprom_write_block(entry, address, sizeof(vial_tap_dance_entry_t));

    return 0;
}
#endif

#ifdef VIAL_COMBO_ENABLE
int dynamic_keymap_get_combo(uint8_t index, vial_combo_entry_t *entry) {
    if (index >= VIAL_COMBO_ENTRIES)
        return -1;

    void *address = (void*)(VIAL_COMBO_EEPROM_ADDR + index * sizeof(vial_combo_entry_t));
    eeprom_read_block(entry, address, sizeof(vial_combo_entry_t));

    return 0;
}

int dynamic_keymap_set_combo(uint8_t index, const vial_combo_entry_t *entry) {
    if (index >= VIAL_COMBO_ENTRIES)
        return -1;

    void *address = (void*)(VIAL_COMBO_EEPROM_ADDR + index * sizeof(vial_combo_entry_t));
    eeprom_write_block(entry, address, sizeof(vial_combo_entry_t));

    return 0;
}
#endif

#ifdef VIAL_KEY_OVERRIDE_ENABLE
int dynamic_keymap_get_key_override(uint8_t index, vial_key_override_entry_t *entry) {
    if (index >= VIAL_KEY_OVERRIDE_ENTRIES)
        return -1;

    void *address = (void*)(VIAL_KEY_OVERRIDE_EEPROM_ADDR + index * sizeof(vial_key_override_entry_t));
    eeprom_read_block(entry, address, sizeof(vial_key_override_entry_t));

    return 0;
}

int dynamic_keymap_set_key_override(uint8_t index, const vial_key_override_entry_t *entry) {
    if (index >= VIAL_KEY_OVERRIDE_ENTRIES)
        return -1;

    void *address = (void*)(VIAL_KEY_OVERRIDE_EEPROM_ADDR + index * sizeof(vial_key_override_entry_t));
    eeprom_write_block(entry, address, sizeof(vial_key_override_entry_t));

    return 0;
}
#endif

void dynamic_keymap_reset(void) {
#ifdef VIAL_ENABLE
    /* temporarily unlock the keyboard so we can set hardcoded QK_BOOT keycode */
    int vial_unlocked_prev = vial_unlocked;
    vial_unlocked = 1;
#endif

    // Reset the keymaps in EEPROM to what is in flash.
    // All keyboards using dynamic keymaps should define a layout
    // for the same number of layers as DYNAMIC_KEYMAP_LAYER_COUNT.
    for (int layer = 0; layer < DYNAMIC_KEYMAP_LAYER_COUNT; layer++) {
        for (int row = 0; row < MATRIX_ROWS; row++) {
            for (int column = 0; column < MATRIX_COLS; column++) {
                dynamic_keymap_set_keycode(layer, row, column, pgm_read_word(&keymaps[layer][row][column]));
            }
        }
#ifdef ENCODER_MAP_ENABLE
        for (int encoder = 0; encoder < NUM_ENCODERS; encoder++) {
            dynamic_keymap_set_encoder(layer, encoder, true, pgm_read_word(&encoder_map[layer][encoder][0]));
            dynamic_keymap_set_encoder(layer, encoder, false, pgm_read_word(&encoder_map[layer][encoder][1]));
        }
#endif // ENCODER_MAP_ENABLE
    }

#ifdef QMK_SETTINGS
    qmk_settings_reset();
#endif

#ifdef VIAL_TAP_DANCE_ENABLE
    vial_tap_dance_entry_t td = { KC_NO, KC_NO, KC_NO, KC_NO, TAPPING_TERM };
    for (size_t i = 0; i < VIAL_TAP_DANCE_ENTRIES; ++i) {
        dynamic_keymap_set_tap_dance(i, &td);
    }
#endif

#ifdef VIAL_COMBO_ENABLE
    vial_combo_entry_t combo = { 0 };
    for (size_t i = 0; i < VIAL_COMBO_ENTRIES; ++i)
        dynamic_keymap_set_combo(i, &combo);
#endif

#ifdef VIAL_KEY_OVERRIDE_ENABLE
    vial_key_override_entry_t ko = { 0 };
    ko.layers = ~0;
    ko.options = vial_ko_option_activation_negative_mod_up | vial_ko_option_activation_required_mod_down | vial_ko_option_activation_trigger_down;
    for (size_t i = 0; i < VIAL_KEY_OVERRIDE_ENTRIES; ++i)
        dynamic_keymap_set_key_override(i, &ko);
#endif

#ifdef VIAL_ENABLE
    /* re-lock the keyboard */
    vial_unlocked = vial_unlocked_prev;
#endif
}

void dynamic_keymap_get_buffer(uint16_t offset, uint16_t size, uint8_t *data) {
    uint16_t dynamic_keymap_eeprom_size = DYNAMIC_KEYMAP_LAYER_COUNT * MATRIX_ROWS * MATRIX_COLS * 2;
    void *   source                     = (void *)(DYNAMIC_KEYMAP_EEPROM_ADDR + offset);
    uint8_t *target                     = data;
    for (uint16_t i = 0; i < size; i++) {
        if (offset + i < dynamic_keymap_eeprom_size) {
            *target = eeprom_read_byte(source);
        } else {
            *target = 0x00;
        }
        source++;
        target++;
    }
}

void dynamic_keymap_set_buffer(uint16_t offset, uint16_t size, uint8_t *data) {
    uint16_t dynamic_keymap_eeprom_size = DYNAMIC_KEYMAP_LAYER_COUNT * MATRIX_ROWS * MATRIX_COLS * 2;
    void *   target                     = (void *)(DYNAMIC_KEYMAP_EEPROM_ADDR + offset);
    uint8_t *source                     = data;

#ifdef VIAL_ENABLE
    /* ensure the writes are bounded */
    if (offset >= dynamic_keymap_eeprom_size || dynamic_keymap_eeprom_size - offset < size)
        return;

#ifndef VIAL_INSECURE
    /* Check whether it is trying to send a QK_BOOT keycode; only allow setting these if unlocked */
    if (!vial_unlocked) {
        /* how much of the input array we'll have to check in the loop */
        uint16_t chk_offset = 0;
        uint16_t chk_sz = size;

        /* initial byte misaligned -- this means the first keycode will be a combination of existing and new data */
        if (offset % 2 != 0) {
            uint16_t kc = (eeprom_read_byte((uint8_t*)target - 1) << 8) | data[0];
            if (kc == QK_BOOT)
                data[0] = 0xFF;

            /* no longer have to check the first byte */
            chk_offset += 1;
        }

        /* final byte misaligned -- this means the last keycode will be a combination of new and existing data */
        if ((offset + size) % 2 != 0) {
            uint16_t kc = (data[size - 1] << 8) | eeprom_read_byte((uint8_t*)target + size);
            if (kc == QK_BOOT)
                data[size - 1] = 0xFF;

            /* no longer have to check the last byte */
            chk_sz -= 1;
        }

        /* check the entire array, replace any instances of QK_BOOT with invalid keycode 0xFFFF */
        for (uint16_t i = chk_offset; i < chk_sz; i += 2) {
            uint16_t kc = (data[i] << 8) | data[i + 1];
            if (kc == QK_BOOT) {
                data[i] = 0xFF;
                data[i + 1] = 0xFF;
            }
        }
    }
#endif
#endif

    for (uint16_t i = 0; i < size; i++) {
        if (offset + i < dynamic_keymap_eeprom_size) {
            eeprom_update_byte(target, *source);
        }
        source++;
        target++;
    }
}

extern uint16_t g_vial_magic_keycode_override;

// This overrides the one in quantum/keymap_common.c
uint16_t keymap_key_to_keycode(uint8_t layer, keypos_t key) {
#ifdef VIAL_ENABLE
    /* Disable any keycode processing while unlocking */
    if (vial_unlock_in_progress)
        return KC_NO;

    if (key.row == VIAL_MATRIX_MAGIC && key.col == VIAL_MATRIX_MAGIC)
        return g_vial_magic_keycode_override;
#endif

    if (layer < DYNAMIC_KEYMAP_LAYER_COUNT && key.row < MATRIX_ROWS && key.col < MATRIX_COLS) {
        return dynamic_keymap_get_keycode(layer, key.row, key.col);
    }
#ifdef ENCODER_MAP_ENABLE
    else if (layer < DYNAMIC_KEYMAP_LAYER_COUNT && key.row == KEYLOC_ENCODER_CW && key.col < NUM_ENCODERS) {
        return dynamic_keymap_get_encoder(layer, key.col, true);
    } else if (layer < DYNAMIC_KEYMAP_LAYER_COUNT && key.row == KEYLOC_ENCODER_CCW && key.col < NUM_ENCODERS) {
        return dynamic_keymap_get_encoder(layer, key.col, false);
    }
#endif // ENCODER_MAP_ENABLE
    return KC_NO;
}

uint8_t dynamic_keymap_macro_get_count(void) {
    return DYNAMIC_KEYMAP_MACRO_COUNT;
}

uint16_t dynamic_keymap_macro_get_buffer_size(void) {
    return DYNAMIC_KEYMAP_MACRO_EEPROM_SIZE;
}

void dynamic_keymap_macro_get_buffer(uint16_t offset, uint16_t size, uint8_t *data) {
    void *   source = (void *)(DYNAMIC_KEYMAP_MACRO_EEPROM_ADDR + offset);
    uint8_t *target = data;
    for (uint16_t i = 0; i < size; i++) {
        if (offset + i < DYNAMIC_KEYMAP_MACRO_EEPROM_SIZE) {
            *target = eeprom_read_byte(source);
        } else {
            *target = 0x00;
        }
        source++;
        target++;
    }
}

void dynamic_keymap_macro_set_buffer(uint16_t offset, uint16_t size, uint8_t *data) {
    void *   target = (void *)(DYNAMIC_KEYMAP_MACRO_EEPROM_ADDR + offset);
    uint8_t *source = data;
    for (uint16_t i = 0; i < size; i++) {
        if (offset + i < DYNAMIC_KEYMAP_MACRO_EEPROM_SIZE) {
            eeprom_update_byte(target, *source);
        }
        source++;
        target++;
    }
}

void dynamic_keymap_macro_reset(void) {
    void *p   = (void *)(DYNAMIC_KEYMAP_MACRO_EEPROM_ADDR);
    void *end = (void *)(DYNAMIC_KEYMAP_MACRO_EEPROM_ADDR + DYNAMIC_KEYMAP_MACRO_EEPROM_SIZE);
    while (p != end) {
        eeprom_update_byte(p, 0);
        ++p;
    }
}

static uint16_t decode_keycode(uint16_t kc) {
    /* map 0xFF01 => 0x0100; 0xFF02 => 0x0200, etc */
    if (kc > 0xFF00)
        return (kc & 0xFF) << 8;
    return kc;
}

void dynamic_keymap_macro_send(uint8_t id) {
    if (id >= DYNAMIC_KEYMAP_MACRO_COUNT) {
        return;
    }

    // Check the last byte of the buffer.
    // If it's not zero, then we are in the middle
    // of buffer writing, possibly an aborted buffer
    // write. So do nothing.
    void *p = (void *)(DYNAMIC_KEYMAP_MACRO_EEPROM_ADDR + DYNAMIC_KEYMAP_MACRO_EEPROM_SIZE - 1);
    if (eeprom_read_byte(p) != 0) {
        return;
    }

    // Skip N null characters
    // p will then point to the Nth macro
    p         = (void *)(DYNAMIC_KEYMAP_MACRO_EEPROM_ADDR);
    void *end = (void *)(DYNAMIC_KEYMAP_MACRO_EEPROM_ADDR + DYNAMIC_KEYMAP_MACRO_EEPROM_SIZE);
    while (id > 0) {
        // If we are past the end of the buffer, then the buffer
        // contents are garbage, i.e. there were not DYNAMIC_KEYMAP_MACRO_COUNT
        // nulls in the buffer.
        if (p == end) {
            return;
        }
        if (eeprom_read_byte(p) == 0) {
            --id;
        }
        ++p;
    }

    // Send the macro string one or three chars at a time
    // by making temporary 1 or 3 char strings
    char data[4] = {0, 0, 0, 0};
    // We already checked there was a null at the end of
    // the buffer, so this cannot go past the end
    while (1) {
        data[0] = eeprom_read_byte(p++);
        data[1] = 0;
        // Stop at the null terminator of this macro string
        if (data[0] == 0) {
            break;
        }
        if (data[0] == SS_QMK_PREFIX) {
            // If the char is magic, process it as indicated by the next character
            // (tap, down, up, delay)
            data[1] = eeprom_read_byte(p++);
            if (data[1] == 0)
                break;
            if (data[1] == SS_TAP_CODE || data[1] == SS_DOWN_CODE || data[1] == SS_UP_CODE) {
                // For tap, down, up, just stuff it into the array and send_string it
                data[2] = eeprom_read_byte(p++);
                if (data[2] != 0)
                    send_string_with_delay(data, DYNAMIC_KEYMAP_MACRO_DELAY);
            } else if (data[1] == VIAL_MACRO_EXT_TAP || data[1] == VIAL_MACRO_EXT_DOWN || data[1] == VIAL_MACRO_EXT_UP) {
                data[2] = eeprom_read_byte(p++);
                if (data[2] != 0) {
                    data[3] = eeprom_read_byte(p++);
                    if (data[3] != 0) {
                        uint16_t kc;
                        memcpy(&kc, &data[2], sizeof(kc));
                        kc = decode_keycode(kc);
                        switch (data[1]) {
                        case VIAL_MACRO_EXT_TAP:
                            vial_keycode_tap(kc);
                            break;
                        case VIAL_MACRO_EXT_DOWN:
                            vial_keycode_down(kc);
                            break;
                        case VIAL_MACRO_EXT_UP:
                            vial_keycode_up(kc);
                            break;
                        }
                    }
                }
            } else if (data[1] == SS_DELAY_CODE) {
                // For delay, decode the delay and wait_ms for that amount
                uint8_t d0 = eeprom_read_byte(p++);
                uint8_t d1 = eeprom_read_byte(p++);
                if (d0 == 0 || d1 == 0)
                    break;
                // we cannot use 0 for these, need to subtract 1 and use 255 instead of 256 for delay calculation
                int ms = (d0 - 1) + (d1 - 1) * 255;
                while (ms--) wait_ms(1);
            }
        } else {
            // If the char wasn't magic, just send it
            send_string_with_delay(data, DYNAMIC_KEYMAP_MACRO_DELAY);
        }
    }
}<|MERGE_RESOLUTION|>--- conflicted
+++ resolved
@@ -19,20 +19,17 @@
 #include "progmem.h" // to read default from flash
 #include "quantum.h" // for send_string()
 #include "dynamic_keymap.h"
-<<<<<<< HEAD
-#include "via.h" // for default VIA_EEPROM_ADDR_END
-#include <string.h>
-
-#ifdef VIAL_ENABLE
-#include "vial.h"
-=======
 
 #ifdef VIA_ENABLE
 #    include "via.h" // for VIA_EEPROM_CONFIG_END
 #    define DYNAMIC_KEYMAP_EEPROM_START (VIA_EEPROM_CONFIG_END)
 #else
 #    define DYNAMIC_KEYMAP_EEPROM_START (EECONFIG_SIZE)
->>>>>>> 1cdde7ba
+#endif
+#include <string.h>
+
+#ifdef VIAL_ENABLE
+#include "vial.h"
 #endif
 
 #ifdef ENCODER_ENABLE
