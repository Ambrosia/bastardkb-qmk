/* Copyright 2017 Jason Williams (Wilba)
 *
 * This program is free software: you can redistribute it and/or modify
 * it under the terms of the GNU General Public License as published by
 * the Free Software Foundation, either version 2 of the License, or
 * (at your option) any later version.
 *
 * This program is distributed in the hope that it will be useful,
 * but WITHOUT ANY WARRANTY; without even the implied warranty of
 * MERCHANTABILITY or FITNESS FOR A PARTICULAR PURPOSE.  See the
 * GNU General Public License for more details.
 *
 * You should have received a copy of the GNU General Public License
 * along with this program.  If not, see <http://www.gnu.org/licenses/>.
 */

#include "keymap.h" // to get keymaps[][][]
#include "eeprom.h"
#include "progmem.h" // to read default from flash
#include "quantum.h" // for send_string()
#include "dynamic_keymap.h"
#include "via.h" // for default VIA_EEPROM_ADDR_END
#include <string.h>

<<<<<<< HEAD
#ifdef VIAL_ENABLE
#include "vial.h"
=======
#ifdef ENCODER_ENABLE
#    include "encoder.h"
#else
#    define NUM_ENCODERS 0
#endif

#ifndef DYNAMIC_KEYMAP_LAYER_COUNT
#    define DYNAMIC_KEYMAP_LAYER_COUNT 4
>>>>>>> 2714c70b
#endif

#ifndef DYNAMIC_KEYMAP_MACRO_COUNT
#    define DYNAMIC_KEYMAP_MACRO_COUNT 16
#endif

#ifndef TOTAL_EEPROM_BYTE_COUNT
#    error Unknown total EEPROM size. Cannot derive maximum for dynamic keymaps.
#endif

#ifndef DYNAMIC_KEYMAP_EEPROM_MAX_ADDR
#    define DYNAMIC_KEYMAP_EEPROM_MAX_ADDR (TOTAL_EEPROM_BYTE_COUNT - 1)
#endif

#if DYNAMIC_KEYMAP_EEPROM_MAX_ADDR > (TOTAL_EEPROM_BYTE_COUNT - 1)
#    pragma message STR(DYNAMIC_KEYMAP_EEPROM_MAX_ADDR) " > " STR((TOTAL_EEPROM_BYTE_COUNT - 1))
#    error DYNAMIC_KEYMAP_EEPROM_MAX_ADDR is configured to use more space than what is available for the selected EEPROM driver
#endif

// Due to usage of uint16_t check for max 65535
#if DYNAMIC_KEYMAP_EEPROM_MAX_ADDR > 65535
#    pragma message STR(DYNAMIC_KEYMAP_EEPROM_MAX_ADDR) " > 65535"
#    error DYNAMIC_KEYMAP_EEPROM_MAX_ADDR must be less than 65536
#endif

// If DYNAMIC_KEYMAP_EEPROM_ADDR not explicitly defined in config.h,
// default it start after VIA_EEPROM_CUSTOM_ADDR+VIA_EEPROM_CUSTOM_SIZE
#ifndef DYNAMIC_KEYMAP_EEPROM_ADDR
#    ifdef VIA_EEPROM_CUSTOM_CONFIG_ADDR
#        define DYNAMIC_KEYMAP_EEPROM_ADDR (VIA_EEPROM_CUSTOM_CONFIG_ADDR + VIA_EEPROM_CUSTOM_CONFIG_SIZE)
#    else
#        error DYNAMIC_KEYMAP_EEPROM_ADDR not defined
#    endif
#endif

<<<<<<< HEAD
// Encoders are located right after the dynamic keymap
#define VIAL_ENCODERS_EEPROM_ADDR (DYNAMIC_KEYMAP_EEPROM_ADDR + (DYNAMIC_KEYMAP_LAYER_COUNT * MATRIX_ROWS * MATRIX_COLS * 2))

#ifdef VIAL_ENCODERS_ENABLE
#ifdef SPLIT_KEYBOARD
#define NUMBER_OF_ENCODERS (2 * sizeof(encoders_pad_a) / sizeof(pin_t))
#else
#define NUMBER_OF_ENCODERS (sizeof(encoders_pad_a) / sizeof(pin_t))
#endif
static pin_t encoders_pad_a[] = ENCODERS_PAD_A;
#define VIAL_ENCODERS_SIZE (NUMBER_OF_ENCODERS * DYNAMIC_KEYMAP_LAYER_COUNT * 2 * 2)
#else
#define VIAL_ENCODERS_SIZE 0
#endif

#define VIAL_QMK_SETTINGS_EEPROM_ADDR (VIAL_ENCODERS_EEPROM_ADDR + VIAL_ENCODERS_SIZE)

// QMK settings area is just past encoders
#ifdef QMK_SETTINGS
#include "qmk_settings.h"
#define VIAL_QMK_SETTINGS_SIZE (sizeof(qmk_settings_t))
#else
#define VIAL_QMK_SETTINGS_SIZE 0
#endif

// Tap-dance
#define VIAL_TAP_DANCE_EEPROM_ADDR (VIAL_QMK_SETTINGS_EEPROM_ADDR + VIAL_QMK_SETTINGS_SIZE)

#ifdef VIAL_TAP_DANCE_ENABLE
#define VIAL_TAP_DANCE_SIZE (sizeof(vial_tap_dance_entry_t) * VIAL_TAP_DANCE_ENTRIES)
#else
#define VIAL_TAP_DANCE_SIZE 0
#endif

// Combos
#define VIAL_COMBO_EEPROM_ADDR (VIAL_TAP_DANCE_EEPROM_ADDR + VIAL_TAP_DANCE_SIZE)

#ifdef VIAL_COMBO_ENABLE
#define VIAL_COMBO_SIZE (sizeof(vial_combo_entry_t) * VIAL_COMBO_ENTRIES)
#else
#define VIAL_COMBO_SIZE 0
#endif

// Key overrides
#define VIAL_KEY_OVERRIDE_EEPROM_ADDR (VIAL_COMBO_EEPROM_ADDR + VIAL_COMBO_SIZE)

#ifdef VIAL_KEY_OVERRIDE_ENABLE
#define VIAL_KEY_OVERRIDE_SIZE (sizeof(vial_key_override_entry_t) * VIAL_KEY_OVERRIDE_ENTRIES)
#else
#define VIAL_KEY_OVERRIDE_SIZE 0
#endif

// Dynamic macro
#ifndef DYNAMIC_KEYMAP_MACRO_EEPROM_ADDR
#    define DYNAMIC_KEYMAP_MACRO_EEPROM_ADDR (VIAL_KEY_OVERRIDE_EEPROM_ADDR + VIAL_KEY_OVERRIDE_SIZE)
=======
// Dynamic encoders starts after dynamic keymaps
#ifndef DYNAMIC_KEYMAP_ENCODER_EEPROM_ADDR
#    define DYNAMIC_KEYMAP_ENCODER_EEPROM_ADDR (DYNAMIC_KEYMAP_EEPROM_ADDR + (DYNAMIC_KEYMAP_LAYER_COUNT * MATRIX_ROWS * MATRIX_COLS * 2))
>>>>>>> 2714c70b
#endif

// Dynamic macro starts after dynamic encoders, but only when using ENCODER_MAP
#ifdef ENCODER_MAP_ENABLE
#    ifndef DYNAMIC_KEYMAP_MACRO_EEPROM_ADDR
#        define DYNAMIC_KEYMAP_MACRO_EEPROM_ADDR (DYNAMIC_KEYMAP_ENCODER_EEPROM_ADDR + (DYNAMIC_KEYMAP_LAYER_COUNT * NUM_ENCODERS * 2 * 2))
#    endif // DYNAMIC_KEYMAP_MACRO_EEPROM_ADDR
#else      // ENCODER_MAP_ENABLE
#    ifndef DYNAMIC_KEYMAP_MACRO_EEPROM_ADDR
#        define DYNAMIC_KEYMAP_MACRO_EEPROM_ADDR (DYNAMIC_KEYMAP_ENCODER_EEPROM_ADDR)
#    endif // DYNAMIC_KEYMAP_MACRO_EEPROM_ADDR
#endif     // ENCODER_MAP_ENABLE

// Sanity check that dynamic keymaps fit in available EEPROM
// If there's not 100 bytes available for macros, then something is wrong.
// The keyboard should override DYNAMIC_KEYMAP_LAYER_COUNT to reduce it,
// or DYNAMIC_KEYMAP_EEPROM_MAX_ADDR to increase it, *only if* the microcontroller has
// more than the default.
<<<<<<< HEAD
_Static_assert(DYNAMIC_KEYMAP_EEPROM_MAX_ADDR >= DYNAMIC_KEYMAP_MACRO_EEPROM_ADDR + 100, "Dynamic keymaps are configured to use more EEPROM than is available.");
=======
_Static_assert((DYNAMIC_KEYMAP_EEPROM_MAX_ADDR) - (DYNAMIC_KEYMAP_MACRO_EEPROM_ADDR) >= 100, "Dynamic keymaps are configured to use more EEPROM than is available.");
>>>>>>> 2714c70b

// Dynamic macros are stored after the keymaps and use what is available
// up to and including DYNAMIC_KEYMAP_EEPROM_MAX_ADDR.
#ifndef DYNAMIC_KEYMAP_MACRO_EEPROM_SIZE
#    define DYNAMIC_KEYMAP_MACRO_EEPROM_SIZE (DYNAMIC_KEYMAP_EEPROM_MAX_ADDR - DYNAMIC_KEYMAP_MACRO_EEPROM_ADDR + 1)
#endif

uint8_t dynamic_keymap_get_layer_count(void) {
    return DYNAMIC_KEYMAP_LAYER_COUNT;
}

void *dynamic_keymap_key_to_eeprom_address(uint8_t layer, uint8_t row, uint8_t column) {
    // TODO: optimize this with some left shifts
    return ((void *)DYNAMIC_KEYMAP_EEPROM_ADDR) + (layer * MATRIX_ROWS * MATRIX_COLS * 2) + (row * MATRIX_COLS * 2) + (column * 2);
}

uint16_t dynamic_keymap_get_keycode(uint8_t layer, uint8_t row, uint8_t column) {
<<<<<<< HEAD
    if (layer >= DYNAMIC_KEYMAP_LAYER_COUNT || row >= MATRIX_ROWS || column >= MATRIX_COLS)
        return KC_NO;

=======
    if (layer >= DYNAMIC_KEYMAP_LAYER_COUNT || row >= MATRIX_ROWS || column >= MATRIX_COLS) return KC_NO;
>>>>>>> 2714c70b
    void *address = dynamic_keymap_key_to_eeprom_address(layer, row, column);
    // Big endian, so we can read/write EEPROM directly from host if we want
    uint16_t keycode = eeprom_read_byte(address) << 8;
    keycode |= eeprom_read_byte(address + 1);
    return keycode;
}

void dynamic_keymap_set_keycode(uint8_t layer, uint8_t row, uint8_t column, uint16_t keycode) {
<<<<<<< HEAD
    if (layer >= DYNAMIC_KEYMAP_LAYER_COUNT || row >= MATRIX_ROWS || column >= MATRIX_COLS)
        return;

#ifdef VIAL_ENABLE
    if (keycode == RESET && !vial_unlocked)
        return;
#endif

=======
    if (layer >= DYNAMIC_KEYMAP_LAYER_COUNT || row >= MATRIX_ROWS || column >= MATRIX_COLS) return;
>>>>>>> 2714c70b
    void *address = dynamic_keymap_key_to_eeprom_address(layer, row, column);
    // Big endian, so we can read/write EEPROM directly from host if we want
    eeprom_update_byte(address, (uint8_t)(keycode >> 8));
    eeprom_update_byte(address + 1, (uint8_t)(keycode & 0xFF));
}

<<<<<<< HEAD
#ifdef VIAL_ENCODERS_ENABLE
static void *dynamic_keymap_encoder_to_eeprom_address(uint8_t layer, uint8_t idx, uint8_t dir) {
    return ((void *)VIAL_ENCODERS_EEPROM_ADDR) + (layer * NUMBER_OF_ENCODERS * 2 * 2) + (idx * 2 * 2) + dir * 2;
}

uint16_t dynamic_keymap_get_encoder(uint8_t layer, uint8_t idx, uint8_t dir) {
    if (layer >= DYNAMIC_KEYMAP_LAYER_COUNT || idx >= NUMBER_OF_ENCODERS || dir > 1)
        return 0;

    void *address = dynamic_keymap_encoder_to_eeprom_address(layer, idx, dir);
    uint16_t keycode = eeprom_read_byte(address) << 8;
    keycode |= eeprom_read_byte(address + 1);
    return keycode;
}

void dynamic_keymap_set_encoder(uint8_t layer, uint8_t idx, uint8_t dir, uint16_t keycode) {
    if (layer >= DYNAMIC_KEYMAP_LAYER_COUNT || idx >= NUMBER_OF_ENCODERS || dir > 1)
        return;

    void *address = dynamic_keymap_encoder_to_eeprom_address(layer, idx, dir);
    eeprom_update_byte(address, (uint8_t)(keycode >> 8));
    eeprom_update_byte(address + 1, (uint8_t)(keycode & 0xFF));
}
#endif

#ifdef QMK_SETTINGS
uint8_t dynamic_keymap_get_qmk_settings(uint16_t offset) {
    if (offset >= VIAL_QMK_SETTINGS_SIZE)
        return 0;

    void *address = (void*)(VIAL_QMK_SETTINGS_EEPROM_ADDR + offset);
    return eeprom_read_byte(address);
}

void dynamic_keymap_set_qmk_settings(uint16_t offset, uint8_t value) {
    if (offset >= VIAL_QMK_SETTINGS_SIZE)
        return;

    void *address = (void*)(VIAL_QMK_SETTINGS_EEPROM_ADDR + offset);
    eeprom_update_byte(address, value);
}
#endif

#ifdef VIAL_TAP_DANCE_ENABLE
int dynamic_keymap_get_tap_dance(uint8_t index, vial_tap_dance_entry_t *entry) {
    if (index >= VIAL_TAP_DANCE_ENTRIES)
        return -1;

    void *address = (void*)(VIAL_TAP_DANCE_EEPROM_ADDR + index * sizeof(vial_tap_dance_entry_t));
    eeprom_read_block(entry, address, sizeof(vial_tap_dance_entry_t));

    return 0;
}

int dynamic_keymap_set_tap_dance(uint8_t index, const vial_tap_dance_entry_t *entry) {
    if (index >= VIAL_TAP_DANCE_ENTRIES)
        return -1;

    void *address = (void*)(VIAL_TAP_DANCE_EEPROM_ADDR + index * sizeof(vial_tap_dance_entry_t));
    eeprom_write_block(entry, address, sizeof(vial_tap_dance_entry_t));

    return 0;
}
#endif

#ifdef VIAL_COMBO_ENABLE
int dynamic_keymap_get_combo(uint8_t index, vial_combo_entry_t *entry) {
    if (index >= VIAL_COMBO_ENTRIES)
        return -1;

    void *address = (void*)(VIAL_COMBO_EEPROM_ADDR + index * sizeof(vial_combo_entry_t));
    eeprom_read_block(entry, address, sizeof(vial_combo_entry_t));

    return 0;
}

int dynamic_keymap_set_combo(uint8_t index, const vial_combo_entry_t *entry) {
    if (index >= VIAL_COMBO_ENTRIES)
        return -1;

    void *address = (void*)(VIAL_COMBO_EEPROM_ADDR + index * sizeof(vial_combo_entry_t));
    eeprom_write_block(entry, address, sizeof(vial_combo_entry_t));

    return 0;
}
#endif

#ifdef VIAL_KEY_OVERRIDE_ENABLE
int dynamic_keymap_get_key_override(uint8_t index, vial_key_override_entry_t *entry) {
    if (index >= VIAL_KEY_OVERRIDE_ENTRIES)
        return -1;

    void *address = (void*)(VIAL_KEY_OVERRIDE_EEPROM_ADDR + index * sizeof(vial_key_override_entry_t));
    eeprom_read_block(entry, address, sizeof(vial_key_override_entry_t));

    return 0;
}

int dynamic_keymap_set_key_override(uint8_t index, const vial_key_override_entry_t *entry) {
    if (index >= VIAL_KEY_OVERRIDE_ENTRIES)
        return -1;

    void *address = (void*)(VIAL_KEY_OVERRIDE_EEPROM_ADDR + index * sizeof(vial_key_override_entry_t));
    eeprom_write_block(entry, address, sizeof(vial_key_override_entry_t));

    return 0;
}
#endif

#if defined(VIAL_ENCODERS_ENABLE) && defined(VIAL_ENCODER_DEFAULT)
static const uint16_t PROGMEM vial_encoder_default[] = VIAL_ENCODER_DEFAULT;
_Static_assert(sizeof(vial_encoder_default)/sizeof(*vial_encoder_default) == 2 * DYNAMIC_KEYMAP_LAYER_COUNT * NUMBER_OF_ENCODERS,
    "There should be DYNAMIC_KEYMAP_LAYER_COUNT * NUMBER_OF_ENCODERS * 2 entries in the VIAL_ENCODER_DEFAULT array.");
#endif
=======
#ifdef ENCODER_MAP_ENABLE
void *dynamic_keymap_encoder_to_eeprom_address(uint8_t layer, uint8_t encoder_id) {
    return ((void *)DYNAMIC_KEYMAP_ENCODER_EEPROM_ADDR) + (layer * NUM_ENCODERS * 2 * 2) + (encoder_id * 2 * 2);
}

uint16_t dynamic_keymap_get_encoder(uint8_t layer, uint8_t encoder_id, bool clockwise) {
    if (layer >= DYNAMIC_KEYMAP_LAYER_COUNT || encoder_id >= NUM_ENCODERS) return KC_NO;
    void *address = dynamic_keymap_encoder_to_eeprom_address(layer, encoder_id);
    // Big endian, so we can read/write EEPROM directly from host if we want
    uint16_t keycode = ((uint16_t)eeprom_read_byte(address + (clockwise ? 0 : 2))) << 8;
    keycode |= eeprom_read_byte(address + (clockwise ? 0 : 2) + 1);
    return keycode;
}

void dynamic_keymap_set_encoder(uint8_t layer, uint8_t encoder_id, bool clockwise, uint16_t keycode) {
    if (layer >= DYNAMIC_KEYMAP_LAYER_COUNT || encoder_id >= NUM_ENCODERS) return;
    void *address = dynamic_keymap_encoder_to_eeprom_address(layer, encoder_id);
    // Big endian, so we can read/write EEPROM directly from host if we want
    eeprom_update_byte(address + (clockwise ? 0 : 2), (uint8_t)(keycode >> 8));
    eeprom_update_byte(address + (clockwise ? 0 : 2) + 1, (uint8_t)(keycode & 0xFF));
}
#endif // ENCODER_MAP_ENABLE
>>>>>>> 2714c70b

void dynamic_keymap_reset(void) {
#ifdef VIAL_ENABLE
    /* temporarily unlock the keyboard so we can set hardcoded RESET keycode */
    int vial_unlocked_prev = vial_unlocked;
    vial_unlocked = 1;
#endif

    // Reset the keymaps in EEPROM to what is in flash.
    // All keyboards using dynamic keymaps should define a layout
    // for the same number of layers as DYNAMIC_KEYMAP_LAYER_COUNT.
    for (int layer = 0; layer < DYNAMIC_KEYMAP_LAYER_COUNT; layer++) {
        for (int row = 0; row < MATRIX_ROWS; row++) {
            for (int column = 0; column < MATRIX_COLS; column++) {
                dynamic_keymap_set_keycode(layer, row, column, pgm_read_word(&keymaps[layer][row][column]));
            }
        }
<<<<<<< HEAD

#ifdef VIAL_ENCODERS_ENABLE
    for (int idx = 0; idx < NUMBER_OF_ENCODERS; ++idx) {
#ifdef VIAL_ENCODER_DEFAULT
        dynamic_keymap_set_encoder(layer, idx, 0, pgm_read_word(&vial_encoder_default[2 * (layer * NUMBER_OF_ENCODERS + idx)]));
        dynamic_keymap_set_encoder(layer, idx, 1, pgm_read_word(&vial_encoder_default[2 * (layer * NUMBER_OF_ENCODERS + idx) + 1]));
#else
        dynamic_keymap_set_encoder(layer, idx, 0, KC_TRNS);
        dynamic_keymap_set_encoder(layer, idx, 1, KC_TRNS);
#endif
    }
#endif
=======
#ifdef ENCODER_MAP_ENABLE
        for (int encoder = 0; encoder < NUM_ENCODERS; encoder++) {
            dynamic_keymap_set_encoder(layer, encoder, true, pgm_read_word(&encoder_map[layer][encoder][0]));
            dynamic_keymap_set_encoder(layer, encoder, false, pgm_read_word(&encoder_map[layer][encoder][1]));
        }
#endif // ENCODER_MAP_ENABLE
>>>>>>> 2714c70b
    }

#ifdef QMK_SETTINGS
    qmk_settings_reset();
#endif

#ifdef VIAL_TAP_DANCE_ENABLE
    vial_tap_dance_entry_t td = { KC_NO, KC_NO, KC_NO, KC_NO, TAPPING_TERM };
    for (size_t i = 0; i < VIAL_TAP_DANCE_ENTRIES; ++i) {
        dynamic_keymap_set_tap_dance(i, &td);
    }
#endif

#ifdef VIAL_COMBO_ENABLE
    vial_combo_entry_t combo = { 0 };
    for (size_t i = 0; i < VIAL_COMBO_ENTRIES; ++i)
        dynamic_keymap_set_combo(i, &combo);
#endif

#ifdef VIAL_KEY_OVERRIDE_ENABLE
    vial_key_override_entry_t ko = { 0 };
    ko.layers = ~0;
    ko.options = vial_ko_option_activation_negative_mod_up | vial_ko_option_activation_required_mod_down | vial_ko_option_activation_trigger_down;
    for (size_t i = 0; i < VIAL_KEY_OVERRIDE_ENTRIES; ++i)
        dynamic_keymap_set_key_override(i, &ko);
#endif

#ifdef VIAL_ENABLE
    /* re-lock the keyboard */
    vial_unlocked = vial_unlocked_prev;
#endif
}

void dynamic_keymap_get_buffer(uint16_t offset, uint16_t size, uint8_t *data) {
    uint16_t dynamic_keymap_eeprom_size = DYNAMIC_KEYMAP_LAYER_COUNT * MATRIX_ROWS * MATRIX_COLS * 2;
    void *   source                     = (void *)(DYNAMIC_KEYMAP_EEPROM_ADDR + offset);
    uint8_t *target                     = data;
    for (uint16_t i = 0; i < size; i++) {
        if (offset + i < dynamic_keymap_eeprom_size) {
            *target = eeprom_read_byte(source);
        } else {
            *target = 0x00;
        }
        source++;
        target++;
    }
}

void dynamic_keymap_set_buffer(uint16_t offset, uint16_t size, uint8_t *data) {
    uint16_t dynamic_keymap_eeprom_size = DYNAMIC_KEYMAP_LAYER_COUNT * MATRIX_ROWS * MATRIX_COLS * 2;
    void *   target                     = (void *)(DYNAMIC_KEYMAP_EEPROM_ADDR + offset);
    uint8_t *source                     = data;

#ifdef VIAL_ENABLE
    /* ensure the writes are bounded */
    if (offset >= dynamic_keymap_eeprom_size || dynamic_keymap_eeprom_size - offset < size)
        return;

#ifndef VIAL_INSECURE
    /* Check whether it is trying to send a RESET keycode; only allow setting these if unlocked */
    if (!vial_unlocked) {
        /* how much of the input array we'll have to check in the loop */
        uint16_t chk_offset = 0;
        uint16_t chk_sz = size;

        /* initial byte misaligned -- this means the first keycode will be a combination of existing and new data */
        if (offset % 2 != 0) {
            uint16_t kc = (eeprom_read_byte((uint8_t*)target - 1) << 8) | data[0];
            if (kc == RESET)
                data[0] = 0xFF;

            /* no longer have to check the first byte */
            chk_offset += 1;
        }

        /* final byte misaligned -- this means the last keycode will be a combination of new and existing data */
        if ((offset + size) % 2 != 0) {
            uint16_t kc = (data[size - 1] << 8) | eeprom_read_byte((uint8_t*)target + size);
            if (kc == RESET)
                data[size - 1] = 0xFF;

            /* no longer have to check the last byte */
            chk_sz -= 1;
        }

        /* check the entire array, replace any instances of RESET with invalid keycode 0xFFFF */
        for (uint16_t i = chk_offset; i < chk_sz; i += 2) {
            uint16_t kc = (data[i] << 8) | data[i + 1];
            if (kc == RESET) {
                data[i] = 0xFF;
                data[i + 1] = 0xFF;
            }
        }
    }
#endif
#endif

    for (uint16_t i = 0; i < size; i++) {
        if (offset + i < dynamic_keymap_eeprom_size) {
            eeprom_update_byte(target, *source);
        }
        source++;
        target++;
    }
}

extern uint16_t g_vial_magic_keycode_override;

// This overrides the one in quantum/keymap_common.c
uint16_t keymap_key_to_keycode(uint8_t layer, keypos_t key) {
#ifdef VIAL_ENABLE
    /* Disable any keycode processing while unlocking */
    if (vial_unlock_in_progress)
        return KC_NO;

    if (key.row == VIAL_MATRIX_MAGIC && key.col == VIAL_MATRIX_MAGIC)
        return g_vial_magic_keycode_override;
#endif

    if (layer < DYNAMIC_KEYMAP_LAYER_COUNT && key.row < MATRIX_ROWS && key.col < MATRIX_COLS) {
        return dynamic_keymap_get_keycode(layer, key.row, key.col);
    }
#ifdef ENCODER_MAP_ENABLE
    else if (layer < DYNAMIC_KEYMAP_LAYER_COUNT && key.row == KEYLOC_ENCODER_CW && key.col < NUM_ENCODERS) {
        return dynamic_keymap_get_encoder(layer, key.col, true);
    } else if (layer < DYNAMIC_KEYMAP_LAYER_COUNT && key.row == KEYLOC_ENCODER_CCW && key.col < NUM_ENCODERS) {
        return dynamic_keymap_get_encoder(layer, key.col, false);
    }
#endif // ENCODER_MAP_ENABLE
    return KC_NO;
}

uint8_t dynamic_keymap_macro_get_count(void) {
    return DYNAMIC_KEYMAP_MACRO_COUNT;
}

uint16_t dynamic_keymap_macro_get_buffer_size(void) {
    return DYNAMIC_KEYMAP_MACRO_EEPROM_SIZE;
}

void dynamic_keymap_macro_get_buffer(uint16_t offset, uint16_t size, uint8_t *data) {
    void *   source = (void *)(DYNAMIC_KEYMAP_MACRO_EEPROM_ADDR + offset);
    uint8_t *target = data;
    for (uint16_t i = 0; i < size; i++) {
        if (offset + i < DYNAMIC_KEYMAP_MACRO_EEPROM_SIZE) {
            *target = eeprom_read_byte(source);
        } else {
            *target = 0x00;
        }
        source++;
        target++;
    }
}

void dynamic_keymap_macro_set_buffer(uint16_t offset, uint16_t size, uint8_t *data) {
    void *   target = (void *)(DYNAMIC_KEYMAP_MACRO_EEPROM_ADDR + offset);
    uint8_t *source = data;
    for (uint16_t i = 0; i < size; i++) {
        if (offset + i < DYNAMIC_KEYMAP_MACRO_EEPROM_SIZE) {
            eeprom_update_byte(target, *source);
        }
        source++;
        target++;
    }
}

void dynamic_keymap_macro_reset(void) {
    void *p   = (void *)(DYNAMIC_KEYMAP_MACRO_EEPROM_ADDR);
    void *end = (void *)(DYNAMIC_KEYMAP_MACRO_EEPROM_ADDR + DYNAMIC_KEYMAP_MACRO_EEPROM_SIZE);
    while (p != end) {
        eeprom_update_byte(p, 0);
        ++p;
    }
}

static uint16_t decode_keycode(uint16_t kc) {
    /* map 0xFF01 => 0x0100; 0xFF02 => 0x0200, etc */
    if (kc > 0xFF00)
        return (kc & 0xFF) << 8;
    return kc;
}

void dynamic_keymap_macro_send(uint8_t id) {
    if (id >= DYNAMIC_KEYMAP_MACRO_COUNT) {
        return;
    }

    // Check the last byte of the buffer.
    // If it's not zero, then we are in the middle
    // of buffer writing, possibly an aborted buffer
    // write. So do nothing.
    void *p = (void *)(DYNAMIC_KEYMAP_MACRO_EEPROM_ADDR + DYNAMIC_KEYMAP_MACRO_EEPROM_SIZE - 1);
    if (eeprom_read_byte(p) != 0) {
        return;
    }

    // Skip N null characters
    // p will then point to the Nth macro
    p         = (void *)(DYNAMIC_KEYMAP_MACRO_EEPROM_ADDR);
    void *end = (void *)(DYNAMIC_KEYMAP_MACRO_EEPROM_ADDR + DYNAMIC_KEYMAP_MACRO_EEPROM_SIZE);
    while (id > 0) {
        // If we are past the end of the buffer, then the buffer
        // contents are garbage, i.e. there were not DYNAMIC_KEYMAP_MACRO_COUNT
        // nulls in the buffer.
        if (p == end) {
            return;
        }
        if (eeprom_read_byte(p) == 0) {
            --id;
        }
        ++p;
    }

    // Send the macro string one or three chars at a time
    // by making temporary 1 or 3 char strings
    char data[4] = {0, 0, 0, 0};
    // We already checked there was a null at the end of
    // the buffer, so this cannot go past the end
    while (1) {
        data[0] = eeprom_read_byte(p++);
        data[1] = 0;
        // Stop at the null terminator of this macro string
        if (data[0] == 0) {
            break;
        }
        if (data[0] == SS_QMK_PREFIX) {
            // If the char is magic, process it as indicated by the next character
            // (tap, down, up, delay)
            data[1] = eeprom_read_byte(p++);
            if (data[1] == 0)
                break;
            if (data[1] == SS_TAP_CODE || data[1] == SS_DOWN_CODE || data[1] == SS_UP_CODE) {
                // For tap, down, up, just stuff it into the array and send_string it
                data[2] = eeprom_read_byte(p++);
                if (data[2] != 0)
                    send_string(data);
            } else if (data[1] == VIAL_MACRO_EXT_TAP || data[1] == VIAL_MACRO_EXT_DOWN || data[1] == VIAL_MACRO_EXT_UP) {
                data[2] = eeprom_read_byte(p++);
                if (data[2] != 0) {
                    data[3] = eeprom_read_byte(p++);
                    if (data[3] != 0) {
                        uint16_t kc;
                        memcpy(&kc, &data[2], sizeof(kc));
                        kc = decode_keycode(kc);
                        switch (data[1]) {
                        case VIAL_MACRO_EXT_TAP:
                            vial_keycode_tap(kc);
                            break;
                        case VIAL_MACRO_EXT_DOWN:
                            vial_keycode_down(kc);
                            break;
                        case VIAL_MACRO_EXT_UP:
                            vial_keycode_up(kc);
                            break;
                        }
                    }
                }
            } else if (data[1] == SS_DELAY_CODE) {
                // For delay, decode the delay and wait_ms for that amount
                uint8_t d0 = eeprom_read_byte(p++);
                uint8_t d1 = eeprom_read_byte(p++);
                if (d0 == 0 || d1 == 0)
                    break;
                // we cannot use 0 for these, need to subtract 1 and use 255 instead of 256 for delay calculation
                int ms = (d0 - 1) + (d1 - 1) * 255;
                while (ms--) wait_ms(1);
            }
        } else {
            // If the char wasn't magic, just send it
            send_string(data);
        }
    }
}<|MERGE_RESOLUTION|>--- conflicted
+++ resolved
@@ -22,10 +22,10 @@
 #include "via.h" // for default VIA_EEPROM_ADDR_END
 #include <string.h>
 
-<<<<<<< HEAD
 #ifdef VIAL_ENABLE
 #include "vial.h"
-=======
+#endif
+
 #ifdef ENCODER_ENABLE
 #    include "encoder.h"
 #else
@@ -34,7 +34,6 @@
 
 #ifndef DYNAMIC_KEYMAP_LAYER_COUNT
 #    define DYNAMIC_KEYMAP_LAYER_COUNT 4
->>>>>>> 2714c70b
 #endif
 
 #ifndef DYNAMIC_KEYMAP_MACRO_COUNT
@@ -70,7 +69,6 @@
 #    endif
 #endif
 
-<<<<<<< HEAD
 // Encoders are located right after the dynamic keymap
 #define VIAL_ENCODERS_EEPROM_ADDR (DYNAMIC_KEYMAP_EEPROM_ADDR + (DYNAMIC_KEYMAP_LAYER_COUNT * MATRIX_ROWS * MATRIX_COLS * 2))
 
@@ -126,11 +124,6 @@
 // Dynamic macro
 #ifndef DYNAMIC_KEYMAP_MACRO_EEPROM_ADDR
 #    define DYNAMIC_KEYMAP_MACRO_EEPROM_ADDR (VIAL_KEY_OVERRIDE_EEPROM_ADDR + VIAL_KEY_OVERRIDE_SIZE)
-=======
-// Dynamic encoders starts after dynamic keymaps
-#ifndef DYNAMIC_KEYMAP_ENCODER_EEPROM_ADDR
-#    define DYNAMIC_KEYMAP_ENCODER_EEPROM_ADDR (DYNAMIC_KEYMAP_EEPROM_ADDR + (DYNAMIC_KEYMAP_LAYER_COUNT * MATRIX_ROWS * MATRIX_COLS * 2))
->>>>>>> 2714c70b
 #endif
 
 // Dynamic macro starts after dynamic encoders, but only when using ENCODER_MAP
@@ -149,11 +142,7 @@
 // The keyboard should override DYNAMIC_KEYMAP_LAYER_COUNT to reduce it,
 // or DYNAMIC_KEYMAP_EEPROM_MAX_ADDR to increase it, *only if* the microcontroller has
 // more than the default.
-<<<<<<< HEAD
 _Static_assert(DYNAMIC_KEYMAP_EEPROM_MAX_ADDR >= DYNAMIC_KEYMAP_MACRO_EEPROM_ADDR + 100, "Dynamic keymaps are configured to use more EEPROM than is available.");
-=======
-_Static_assert((DYNAMIC_KEYMAP_EEPROM_MAX_ADDR) - (DYNAMIC_KEYMAP_MACRO_EEPROM_ADDR) >= 100, "Dynamic keymaps are configured to use more EEPROM than is available.");
->>>>>>> 2714c70b
 
 // Dynamic macros are stored after the keymaps and use what is available
 // up to and including DYNAMIC_KEYMAP_EEPROM_MAX_ADDR.
@@ -171,13 +160,7 @@
 }
 
 uint16_t dynamic_keymap_get_keycode(uint8_t layer, uint8_t row, uint8_t column) {
-<<<<<<< HEAD
-    if (layer >= DYNAMIC_KEYMAP_LAYER_COUNT || row >= MATRIX_ROWS || column >= MATRIX_COLS)
-        return KC_NO;
-
-=======
     if (layer >= DYNAMIC_KEYMAP_LAYER_COUNT || row >= MATRIX_ROWS || column >= MATRIX_COLS) return KC_NO;
->>>>>>> 2714c70b
     void *address = dynamic_keymap_key_to_eeprom_address(layer, row, column);
     // Big endian, so we can read/write EEPROM directly from host if we want
     uint16_t keycode = eeprom_read_byte(address) << 8;
@@ -186,140 +169,13 @@
 }
 
 void dynamic_keymap_set_keycode(uint8_t layer, uint8_t row, uint8_t column, uint16_t keycode) {
-<<<<<<< HEAD
-    if (layer >= DYNAMIC_KEYMAP_LAYER_COUNT || row >= MATRIX_ROWS || column >= MATRIX_COLS)
-        return;
-
-#ifdef VIAL_ENABLE
-    if (keycode == RESET && !vial_unlocked)
-        return;
-#endif
-
-=======
     if (layer >= DYNAMIC_KEYMAP_LAYER_COUNT || row >= MATRIX_ROWS || column >= MATRIX_COLS) return;
->>>>>>> 2714c70b
     void *address = dynamic_keymap_key_to_eeprom_address(layer, row, column);
     // Big endian, so we can read/write EEPROM directly from host if we want
     eeprom_update_byte(address, (uint8_t)(keycode >> 8));
     eeprom_update_byte(address + 1, (uint8_t)(keycode & 0xFF));
 }
 
-<<<<<<< HEAD
-#ifdef VIAL_ENCODERS_ENABLE
-static void *dynamic_keymap_encoder_to_eeprom_address(uint8_t layer, uint8_t idx, uint8_t dir) {
-    return ((void *)VIAL_ENCODERS_EEPROM_ADDR) + (layer * NUMBER_OF_ENCODERS * 2 * 2) + (idx * 2 * 2) + dir * 2;
-}
-
-uint16_t dynamic_keymap_get_encoder(uint8_t layer, uint8_t idx, uint8_t dir) {
-    if (layer >= DYNAMIC_KEYMAP_LAYER_COUNT || idx >= NUMBER_OF_ENCODERS || dir > 1)
-        return 0;
-
-    void *address = dynamic_keymap_encoder_to_eeprom_address(layer, idx, dir);
-    uint16_t keycode = eeprom_read_byte(address) << 8;
-    keycode |= eeprom_read_byte(address + 1);
-    return keycode;
-}
-
-void dynamic_keymap_set_encoder(uint8_t layer, uint8_t idx, uint8_t dir, uint16_t keycode) {
-    if (layer >= DYNAMIC_KEYMAP_LAYER_COUNT || idx >= NUMBER_OF_ENCODERS || dir > 1)
-        return;
-
-    void *address = dynamic_keymap_encoder_to_eeprom_address(layer, idx, dir);
-    eeprom_update_byte(address, (uint8_t)(keycode >> 8));
-    eeprom_update_byte(address + 1, (uint8_t)(keycode & 0xFF));
-}
-#endif
-
-#ifdef QMK_SETTINGS
-uint8_t dynamic_keymap_get_qmk_settings(uint16_t offset) {
-    if (offset >= VIAL_QMK_SETTINGS_SIZE)
-        return 0;
-
-    void *address = (void*)(VIAL_QMK_SETTINGS_EEPROM_ADDR + offset);
-    return eeprom_read_byte(address);
-}
-
-void dynamic_keymap_set_qmk_settings(uint16_t offset, uint8_t value) {
-    if (offset >= VIAL_QMK_SETTINGS_SIZE)
-        return;
-
-    void *address = (void*)(VIAL_QMK_SETTINGS_EEPROM_ADDR + offset);
-    eeprom_update_byte(address, value);
-}
-#endif
-
-#ifdef VIAL_TAP_DANCE_ENABLE
-int dynamic_keymap_get_tap_dance(uint8_t index, vial_tap_dance_entry_t *entry) {
-    if (index >= VIAL_TAP_DANCE_ENTRIES)
-        return -1;
-
-    void *address = (void*)(VIAL_TAP_DANCE_EEPROM_ADDR + index * sizeof(vial_tap_dance_entry_t));
-    eeprom_read_block(entry, address, sizeof(vial_tap_dance_entry_t));
-
-    return 0;
-}
-
-int dynamic_keymap_set_tap_dance(uint8_t index, const vial_tap_dance_entry_t *entry) {
-    if (index >= VIAL_TAP_DANCE_ENTRIES)
-        return -1;
-
-    void *address = (void*)(VIAL_TAP_DANCE_EEPROM_ADDR + index * sizeof(vial_tap_dance_entry_t));
-    eeprom_write_block(entry, address, sizeof(vial_tap_dance_entry_t));
-
-    return 0;
-}
-#endif
-
-#ifdef VIAL_COMBO_ENABLE
-int dynamic_keymap_get_combo(uint8_t index, vial_combo_entry_t *entry) {
-    if (index >= VIAL_COMBO_ENTRIES)
-        return -1;
-
-    void *address = (void*)(VIAL_COMBO_EEPROM_ADDR + index * sizeof(vial_combo_entry_t));
-    eeprom_read_block(entry, address, sizeof(vial_combo_entry_t));
-
-    return 0;
-}
-
-int dynamic_keymap_set_combo(uint8_t index, const vial_combo_entry_t *entry) {
-    if (index >= VIAL_COMBO_ENTRIES)
-        return -1;
-
-    void *address = (void*)(VIAL_COMBO_EEPROM_ADDR + index * sizeof(vial_combo_entry_t));
-    eeprom_write_block(entry, address, sizeof(vial_combo_entry_t));
-
-    return 0;
-}
-#endif
-
-#ifdef VIAL_KEY_OVERRIDE_ENABLE
-int dynamic_keymap_get_key_override(uint8_t index, vial_key_override_entry_t *entry) {
-    if (index >= VIAL_KEY_OVERRIDE_ENTRIES)
-        return -1;
-
-    void *address = (void*)(VIAL_KEY_OVERRIDE_EEPROM_ADDR + index * sizeof(vial_key_override_entry_t));
-    eeprom_read_block(entry, address, sizeof(vial_key_override_entry_t));
-
-    return 0;
-}
-
-int dynamic_keymap_set_key_override(uint8_t index, const vial_key_override_entry_t *entry) {
-    if (index >= VIAL_KEY_OVERRIDE_ENTRIES)
-        return -1;
-
-    void *address = (void*)(VIAL_KEY_OVERRIDE_EEPROM_ADDR + index * sizeof(vial_key_override_entry_t));
-    eeprom_write_block(entry, address, sizeof(vial_key_override_entry_t));
-
-    return 0;
-}
-#endif
-
-#if defined(VIAL_ENCODERS_ENABLE) && defined(VIAL_ENCODER_DEFAULT)
-static const uint16_t PROGMEM vial_encoder_default[] = VIAL_ENCODER_DEFAULT;
-_Static_assert(sizeof(vial_encoder_default)/sizeof(*vial_encoder_default) == 2 * DYNAMIC_KEYMAP_LAYER_COUNT * NUMBER_OF_ENCODERS,
-    "There should be DYNAMIC_KEYMAP_LAYER_COUNT * NUMBER_OF_ENCODERS * 2 entries in the VIAL_ENCODER_DEFAULT array.");
-#endif
-=======
 #ifdef ENCODER_MAP_ENABLE
 void *dynamic_keymap_encoder_to_eeprom_address(uint8_t layer, uint8_t encoder_id) {
     return ((void *)DYNAMIC_KEYMAP_ENCODER_EEPROM_ADDR) + (layer * NUM_ENCODERS * 2 * 2) + (encoder_id * 2 * 2);
@@ -342,7 +198,90 @@
     eeprom_update_byte(address + (clockwise ? 0 : 2) + 1, (uint8_t)(keycode & 0xFF));
 }
 #endif // ENCODER_MAP_ENABLE
->>>>>>> 2714c70b
+
+#ifdef QMK_SETTINGS
+uint8_t dynamic_keymap_get_qmk_settings(uint16_t offset) {
+    if (offset >= VIAL_QMK_SETTINGS_SIZE)
+        return 0;
+
+    void *address = (void*)(VIAL_QMK_SETTINGS_EEPROM_ADDR + offset);
+    return eeprom_read_byte(address);
+}
+
+void dynamic_keymap_set_qmk_settings(uint16_t offset, uint8_t value) {
+    if (offset >= VIAL_QMK_SETTINGS_SIZE)
+        return;
+
+    void *address = (void*)(VIAL_QMK_SETTINGS_EEPROM_ADDR + offset);
+    eeprom_update_byte(address, value);
+}
+#endif
+
+#ifdef VIAL_TAP_DANCE_ENABLE
+int dynamic_keymap_get_tap_dance(uint8_t index, vial_tap_dance_entry_t *entry) {
+    if (index >= VIAL_TAP_DANCE_ENTRIES)
+        return -1;
+
+    void *address = (void*)(VIAL_TAP_DANCE_EEPROM_ADDR + index * sizeof(vial_tap_dance_entry_t));
+    eeprom_read_block(entry, address, sizeof(vial_tap_dance_entry_t));
+
+    return 0;
+}
+
+int dynamic_keymap_set_tap_dance(uint8_t index, const vial_tap_dance_entry_t *entry) {
+    if (index >= VIAL_TAP_DANCE_ENTRIES)
+        return -1;
+
+    void *address = (void*)(VIAL_TAP_DANCE_EEPROM_ADDR + index * sizeof(vial_tap_dance_entry_t));
+    eeprom_write_block(entry, address, sizeof(vial_tap_dance_entry_t));
+
+    return 0;
+}
+#endif
+
+#ifdef VIAL_COMBO_ENABLE
+int dynamic_keymap_get_combo(uint8_t index, vial_combo_entry_t *entry) {
+    if (index >= VIAL_COMBO_ENTRIES)
+        return -1;
+
+    void *address = (void*)(VIAL_COMBO_EEPROM_ADDR + index * sizeof(vial_combo_entry_t));
+    eeprom_read_block(entry, address, sizeof(vial_combo_entry_t));
+
+    return 0;
+}
+
+int dynamic_keymap_set_combo(uint8_t index, const vial_combo_entry_t *entry) {
+    if (index >= VIAL_COMBO_ENTRIES)
+        return -1;
+
+    void *address = (void*)(VIAL_COMBO_EEPROM_ADDR + index * sizeof(vial_combo_entry_t));
+    eeprom_write_block(entry, address, sizeof(vial_combo_entry_t));
+
+    return 0;
+}
+#endif
+
+#ifdef VIAL_KEY_OVERRIDE_ENABLE
+int dynamic_keymap_get_key_override(uint8_t index, vial_key_override_entry_t *entry) {
+    if (index >= VIAL_KEY_OVERRIDE_ENTRIES)
+        return -1;
+
+    void *address = (void*)(VIAL_KEY_OVERRIDE_EEPROM_ADDR + index * sizeof(vial_key_override_entry_t));
+    eeprom_read_block(entry, address, sizeof(vial_key_override_entry_t));
+
+    return 0;
+}
+
+int dynamic_keymap_set_key_override(uint8_t index, const vial_key_override_entry_t *entry) {
+    if (index >= VIAL_KEY_OVERRIDE_ENTRIES)
+        return -1;
+
+    void *address = (void*)(VIAL_KEY_OVERRIDE_EEPROM_ADDR + index * sizeof(vial_key_override_entry_t));
+    eeprom_write_block(entry, address, sizeof(vial_key_override_entry_t));
+
+    return 0;
+}
+#endif
 
 void dynamic_keymap_reset(void) {
 #ifdef VIAL_ENABLE
@@ -360,27 +299,12 @@
                 dynamic_keymap_set_keycode(layer, row, column, pgm_read_word(&keymaps[layer][row][column]));
             }
         }
-<<<<<<< HEAD
-
-#ifdef VIAL_ENCODERS_ENABLE
-    for (int idx = 0; idx < NUMBER_OF_ENCODERS; ++idx) {
-#ifdef VIAL_ENCODER_DEFAULT
-        dynamic_keymap_set_encoder(layer, idx, 0, pgm_read_word(&vial_encoder_default[2 * (layer * NUMBER_OF_ENCODERS + idx)]));
-        dynamic_keymap_set_encoder(layer, idx, 1, pgm_read_word(&vial_encoder_default[2 * (layer * NUMBER_OF_ENCODERS + idx) + 1]));
-#else
-        dynamic_keymap_set_encoder(layer, idx, 0, KC_TRNS);
-        dynamic_keymap_set_encoder(layer, idx, 1, KC_TRNS);
-#endif
-    }
-#endif
-=======
 #ifdef ENCODER_MAP_ENABLE
         for (int encoder = 0; encoder < NUM_ENCODERS; encoder++) {
             dynamic_keymap_set_encoder(layer, encoder, true, pgm_read_word(&encoder_map[layer][encoder][0]));
             dynamic_keymap_set_encoder(layer, encoder, false, pgm_read_word(&encoder_map[layer][encoder][1]));
         }
 #endif // ENCODER_MAP_ENABLE
->>>>>>> 2714c70b
     }
 
 #ifdef QMK_SETTINGS
