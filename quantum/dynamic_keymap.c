--- conflicted
+++ resolved
@@ -524,7 +524,7 @@
                 // For tap, down, up, just stuff it into the array and send_string it
                 data[2] = eeprom_read_byte(p++);
                 if (data[2] != 0)
-                    send_string(data);
+                    send_string_with_delay(data, DYNAMIC_KEYMAP_MACRO_DELAY);
             } else if (data[1] == VIAL_MACRO_EXT_TAP || data[1] == VIAL_MACRO_EXT_DOWN || data[1] == VIAL_MACRO_EXT_UP) {
                 data[2] = eeprom_read_byte(p++);
                 if (data[2] != 0) {
@@ -558,11 +558,7 @@
             }
         } else {
             // If the char wasn't magic, just send it
-            send_string(data);
-        }
-<<<<<<< HEAD
-=======
-        send_string_with_delay(data, DYNAMIC_KEYMAP_MACRO_DELAY);
->>>>>>> 633df1f3
+            send_string_with_delay(data, DYNAMIC_KEYMAP_MACRO_DELAY);
+        }
     }
 }