--- conflicted
+++ resolved
@@ -1,21 +1,13 @@
 #ifdef RGB_MATRIX_KEYREACTIVE_ENABLED
 #    if defined(ENABLE_RGB_MATRIX_SOLID_REACTIVE_CROSS) || defined(ENABLE_RGB_MATRIX_SOLID_REACTIVE_MULTICROSS)
 
-<<<<<<< HEAD
-#        ifndef DISABLE_RGB_MATRIX_SOLID_REACTIVE_CROSS
+#        ifdef ENABLE_RGB_MATRIX_SOLID_REACTIVE_CROSS
 #define RGB_MATRIX_EFFECT_SOLID_REACTIVE_CROSS
 RGB_MATRIX_EFFECT(SOLID_REACTIVE_CROSS)
 #        endif
 
-#        ifndef DISABLE_RGB_MATRIX_SOLID_REACTIVE_MULTICROSS
+#        ifdef ENABLE_RGB_MATRIX_SOLID_REACTIVE_MULTICROSS
 #define RGB_MATRIX_EFFECT_SOLID_REACTIVE_MULTICROSS
-=======
-#        ifdef ENABLE_RGB_MATRIX_SOLID_REACTIVE_CROSS
-RGB_MATRIX_EFFECT(SOLID_REACTIVE_CROSS)
-#        endif
-
-#        ifdef ENABLE_RGB_MATRIX_SOLID_REACTIVE_MULTICROSS
->>>>>>> ae34dde6
 RGB_MATRIX_EFFECT(SOLID_REACTIVE_MULTICROSS)
 #        endif
 
