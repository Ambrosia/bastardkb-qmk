#ifdef RGB_MATRIX_KEYREACTIVE_ENABLED
<<<<<<< HEAD
#    ifndef DISABLE_RGB_MATRIX_SOLID_REACTIVE
#define RGB_MATRIX_EFFECT_SOLID_REACTIVE
=======
#    ifdef ENABLE_RGB_MATRIX_SOLID_REACTIVE
>>>>>>> ae34dde6
RGB_MATRIX_EFFECT(SOLID_REACTIVE)
#        ifdef RGB_MATRIX_CUSTOM_EFFECT_IMPLS

static HSV SOLID_REACTIVE_math(HSV hsv, uint16_t offset) {
    hsv.h += qsub8(130, offset);
    return hsv;
}

bool SOLID_REACTIVE(effect_params_t* params) { return effect_runner_reactive(params, &SOLID_REACTIVE_math); }

#        endif  // RGB_MATRIX_CUSTOM_EFFECT_IMPLS
#    endif      // ENABLE_RGB_MATRIX_SOLID_REACTIVE
#endif          // RGB_MATRIX_KEYREACTIVE_ENABLED<|MERGE_RESOLUTION|>--- conflicted
+++ resolved
@@ -1,10 +1,6 @@
 #ifdef RGB_MATRIX_KEYREACTIVE_ENABLED
-<<<<<<< HEAD
-#    ifndef DISABLE_RGB_MATRIX_SOLID_REACTIVE
+#    ifdef ENABLE_RGB_MATRIX_SOLID_REACTIVE
 #define RGB_MATRIX_EFFECT_SOLID_REACTIVE
-=======
-#    ifdef ENABLE_RGB_MATRIX_SOLID_REACTIVE
->>>>>>> ae34dde6
 RGB_MATRIX_EFFECT(SOLID_REACTIVE)
 #        ifdef RGB_MATRIX_CUSTOM_EFFECT_IMPLS
 
