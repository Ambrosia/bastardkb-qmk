/* Copyright 2016-2017 Jack Humbert
 *
 * This program is free software: you can redistribute it and/or modify
 * it under the terms of the GNU General Public License as published by
 * the Free Software Foundation, either version 2 of the License, or
 * (at your option) any later version.
 *
 * This program is distributed in the hope that it will be useful,
 * but WITHOUT ANY WARRANTY; without even the implied warranty of
 * MERCHANTABILITY or FITNESS FOR A PARTICULAR PURPOSE.  See the
 * GNU General Public License for more details.
 *
 * You should have received a copy of the GNU General Public License
 * along with this program.  If not, see <http://www.gnu.org/licenses/>.
 */

#include "quantum.h"

#ifdef BLUETOOTH_ENABLE
#    include "outputselect.h"
#endif

#ifdef BACKLIGHT_ENABLE
#    include "backlight.h"
#endif

#ifdef MIDI_ENABLE
#    include "process_midi.h"
#endif

#ifdef VELOCIKEY_ENABLE
#    include "velocikey.h"
#endif

#ifdef HAPTIC_ENABLE
#    include "haptic.h"
#endif

#ifdef AUDIO_ENABLE
#    ifndef GOODBYE_SONG
#        define GOODBYE_SONG SONG(GOODBYE_SOUND)
#    endif
float goodbye_song[][2] = GOODBYE_SONG;
#    ifdef DEFAULT_LAYER_SONGS
float default_layer_songs[][16][2] = DEFAULT_LAYER_SONGS;
#    endif
#endif

uint8_t extract_mod_bits(uint16_t code) {
    switch (code) {
        case QK_MODS ... QK_MODS_MAX:
            break;
        default:
            return 0;
    }

    uint8_t mods_to_send = 0;

    if (code & QK_RMODS_MIN) { // Right mod flag is set
        if (code & QK_LCTL) mods_to_send |= MOD_BIT(KC_RIGHT_CTRL);
        if (code & QK_LSFT) mods_to_send |= MOD_BIT(KC_RIGHT_SHIFT);
        if (code & QK_LALT) mods_to_send |= MOD_BIT(KC_RIGHT_ALT);
        if (code & QK_LGUI) mods_to_send |= MOD_BIT(KC_RIGHT_GUI);
    } else {
        if (code & QK_LCTL) mods_to_send |= MOD_BIT(KC_LEFT_CTRL);
        if (code & QK_LSFT) mods_to_send |= MOD_BIT(KC_LEFT_SHIFT);
        if (code & QK_LALT) mods_to_send |= MOD_BIT(KC_LEFT_ALT);
        if (code & QK_LGUI) mods_to_send |= MOD_BIT(KC_LEFT_GUI);
    }

    return mods_to_send;
}

void do_code16(uint16_t code, void (*f)(uint8_t)) {
    f(extract_mod_bits(code));
}

__attribute__((weak)) void register_code16(uint16_t code) {
    if (IS_MOD(code) || code == KC_NO) {
        do_code16(code, register_mods);
    } else {
        do_code16(code, register_weak_mods);
    }
    register_code(code);
}

__attribute__((weak)) void unregister_code16(uint16_t code) {
    unregister_code(code);
    if (IS_MOD(code) || code == KC_NO) {
        do_code16(code, unregister_mods);
    } else {
        do_code16(code, unregister_weak_mods);
    }
}

__attribute__((weak)) void tap_code16(uint16_t code) {
    register_code16(code);
    if (code == KC_CAPS_LOCK) {
        wait_ms(TAP_HOLD_CAPS_DELAY);
    } else if (TAP_CODE_DELAY > 0) {
        wait_ms(TAP_CODE_DELAY);
    }
    unregister_code16(code);
}

__attribute__((weak)) bool process_action_kb(keyrecord_t *record) {
    return true;
}

__attribute__((weak)) bool process_record_kb(uint16_t keycode, keyrecord_t *record) {
    return process_record_user(keycode, record);
}

__attribute__((weak)) bool process_record_user(uint16_t keycode, keyrecord_t *record) {
    return true;
}

__attribute__((weak)) void post_process_record_kb(uint16_t keycode, keyrecord_t *record) {
    post_process_record_user(keycode, record);
}

__attribute__((weak)) void post_process_record_user(uint16_t keycode, keyrecord_t *record) {}

void shutdown_quantum(void) {
    clear_keyboard();
#if defined(MIDI_ENABLE) && defined(MIDI_BASIC)
    process_midi_all_notes_off();
#endif
#ifdef AUDIO_ENABLE
#    ifndef NO_MUSIC_MODE
    music_all_notes_off();
#    endif
    uint16_t timer_start = timer_read();
    PLAY_SONG(goodbye_song);
    shutdown_user();
    while (timer_elapsed(timer_start) < 250)
        wait_ms(1);
    stop_all_notes();
#else
    shutdown_user();
    wait_ms(250);
#endif
#ifdef HAPTIC_ENABLE
    haptic_shutdown();
#endif
}

void reset_keyboard(void) {
    shutdown_quantum();
    bootloader_jump();
}

void soft_reset_keyboard(void) {
    shutdown_quantum();
    mcu_reset();
}

/* Convert record into usable keycode via the contained event. */
uint16_t get_record_keycode(keyrecord_t *record, bool update_layer_cache) {
#ifdef COMBO_ENABLE
    if (record->keycode) {
        return record->keycode;
    }
#endif
    return get_event_keycode(record->event, update_layer_cache);
}

/* Convert event into usable keycode. Checks the layer cache to ensure that it
 * retains the correct keycode after a layer change, if the key is still pressed.
 * "update_layer_cache" is to ensure that it only updates the layer cache when
 * appropriate, otherwise, it will update it and cause layer tap (and other keys)
 * from triggering properly.
 */
uint16_t get_event_keycode(keyevent_t event, bool update_layer_cache) {
#if !defined(NO_ACTION_LAYER) && !defined(STRICT_LAYER_RELEASE)
    /* TODO: Use store_or_get_action() or a similar function. */
    if (!disable_action_cache) {
        uint8_t layer;

        if (event.pressed && update_layer_cache) {
            layer = layer_switch_get_layer(event.key);
            update_source_layers_cache(event.key, layer);
        } else {
            layer = read_source_layers_cache(event.key);
        }
        return keymap_key_to_keycode(layer, event.key);
    } else
#endif
        return keymap_key_to_keycode(layer_switch_get_layer(event.key), event.key);
}

/* Get keycode, and then process pre tapping functionality */
bool pre_process_record_quantum(keyrecord_t *record) {
    if (!(
#ifdef COMBO_ENABLE
            process_combo(get_record_keycode(record, true), record) &&
#endif
            true)) {
        return false;
    }
    return true; // continue processing
}

/* Get keycode, and then call keyboard function */
void post_process_record_quantum(keyrecord_t *record) {
    uint16_t keycode = get_record_keycode(record, false);
    post_process_record_kb(keycode, record);
}

/* Core keycode function, hands off handling to other functions,
    then processes internal quantum keycodes, and then processes
    ACTIONs.                                                      */
bool process_record_quantum(keyrecord_t *record) {
    uint16_t keycode = get_record_keycode(record, true);

    // This is how you use actions here
    // if (keycode == KC_LEAD) {
    //   action_t action;
    //   action.code = ACTION_DEFAULT_LAYER_SET(0);
    //   process_action(record, action);
    //   return false;
    // }

#if defined(SECURE_ENABLE)
    if (!preprocess_secure(keycode, record)) {
        return false;
    }
#endif

#ifdef VELOCIKEY_ENABLE
    if (velocikey_enabled() && record->event.pressed) {
        velocikey_accelerate();
    }
#endif

#ifdef WPM_ENABLE
    if (record->event.pressed) {
        update_wpm(keycode);
    }
#endif

#ifdef TAP_DANCE_ENABLE
    preprocess_tap_dance(keycode, record);
#endif

    if (!(
#if defined(KEY_LOCK_ENABLE)
            // Must run first to be able to mask key_up events.
            process_key_lock(&keycode, record) &&
#endif
#if defined(DYNAMIC_MACRO_ENABLE) && !defined(DYNAMIC_MACRO_USER_CALL)
            // Must run asap to ensure all keypresses are recorded.
            process_dynamic_macro(keycode, record) &&
#endif
#if defined(AUDIO_ENABLE) && defined(AUDIO_CLICKY)
            process_clicky(keycode, record) &&
#endif
#ifdef HAPTIC_ENABLE
            process_haptic(keycode, record) &&
#endif
#if defined(VIA_ENABLE)
            process_record_via(keycode, record) &&
#endif
            process_record_kb(keycode, record) &&
#if defined(SECURE_ENABLE)
            process_secure(keycode, record) &&
#endif
#if defined(SEQUENCER_ENABLE)
            process_sequencer(keycode, record) &&
#endif
#if defined(MIDI_ENABLE) && defined(MIDI_ADVANCED)
            process_midi(keycode, record) &&
#endif
#ifdef AUDIO_ENABLE
            process_audio(keycode, record) &&
#endif
#if defined(BACKLIGHT_ENABLE) || defined(LED_MATRIX_ENABLE)
            process_backlight(keycode, record) &&
#endif
#ifdef STENO_ENABLE
            process_steno(keycode, record) &&
#endif
#if (defined(AUDIO_ENABLE) || (defined(MIDI_ENABLE) && defined(MIDI_BASIC))) && !defined(NO_MUSIC_MODE)
            process_music(keycode, record) &&
#endif
#ifdef KEY_OVERRIDE_ENABLE
            process_key_override(keycode, record) &&
#endif
#ifdef TAP_DANCE_ENABLE
            process_tap_dance(keycode, record) &&
#endif
#ifdef CAPS_WORD_ENABLE
            process_caps_word(keycode, record) &&
#endif
#if defined(UNICODE_COMMON_ENABLE)
            process_unicode_common(keycode, record) &&
#endif
#ifdef LEADER_ENABLE
            process_leader(keycode, record) &&
#endif
#ifdef PRINTING_ENABLE
            process_printer(keycode, record) &&
#endif
#ifdef AUTO_SHIFT_ENABLE
            process_auto_shift(keycode, record) &&
#endif
#ifdef DYNAMIC_TAPPING_TERM_ENABLE
            process_dynamic_tapping_term(keycode, record) &&
#endif
<<<<<<< HEAD
#ifdef CAPS_WORD_ENABLE
            process_caps_word(keycode, record) &&
=======
#ifdef TERMINAL_ENABLE
            process_terminal(keycode, record) &&
>>>>>>> 95d20e6d
#endif
#ifdef SPACE_CADET_ENABLE
            process_space_cadet(keycode, record) &&
#endif
#ifdef MAGIC_KEYCODE_ENABLE
            process_magic(keycode, record) &&
#endif
#ifdef GRAVE_ESC_ENABLE
            process_grave_esc(keycode, record) &&
#endif
#if defined(RGBLIGHT_ENABLE) || defined(RGB_MATRIX_ENABLE)
            process_rgb(keycode, record) &&
#endif
#ifdef JOYSTICK_ENABLE
            process_joystick(keycode, record) &&
#endif
#ifdef PROGRAMMABLE_BUTTON_ENABLE
            process_programmable_button(keycode, record) &&
#endif
            true)) {
        return false;
    }

    if (record->event.pressed) {
        switch (keycode) {
#ifndef NO_RESET
            case QK_BOOTLOADER:
                reset_keyboard();
                return false;
            case QK_REBOOT:
                soft_reset_keyboard();
                return false;
#endif
#ifndef NO_DEBUG
            case QK_DEBUG_TOGGLE:
                debug_enable ^= 1;
                if (debug_enable) {
                    print("DEBUG: enabled.\n");
                } else {
                    print("DEBUG: disabled.\n");
                }
#endif
                return false;
            case QK_CLEAR_EEPROM:
                eeconfig_init();
#ifndef NO_RESET
                soft_reset_keyboard();
#endif
                return false;
#ifdef VELOCIKEY_ENABLE
            case VLK_TOG:
                velocikey_toggle();
                return false;
#endif
#ifdef BLUETOOTH_ENABLE
            case OUT_AUTO:
                set_output(OUTPUT_AUTO);
                return false;
            case OUT_USB:
                set_output(OUTPUT_USB);
                return false;
            case OUT_BT:
                set_output(OUTPUT_BLUETOOTH);
                return false;
#endif
#ifndef NO_ACTION_ONESHOT
            case ONESHOT_TOGGLE:
                oneshot_toggle();
                break;
            case ONESHOT_ENABLE:
                oneshot_enable();
                break;
            case ONESHOT_DISABLE:
                oneshot_disable();
                break;
#endif
#ifdef ENABLE_COMPILE_KEYCODE
            case QK_MAKE: // Compiles the firmware, and adds the flash command based on keyboard bootloader
            {
#    ifdef NO_ACTION_ONESHOT
                const uint8_t temp_mod = mod_config(get_mods());
#    else
                const uint8_t temp_mod = mod_config(get_mods() | get_oneshot_mods());
                clear_oneshot_mods();
#    endif
                clear_mods();

                SEND_STRING_DELAY("qmk", TAP_CODE_DELAY);
                if (temp_mod & MOD_MASK_SHIFT) { // if shift is held, flash rather than compile
                    SEND_STRING_DELAY(" flash ", TAP_CODE_DELAY);
                } else {
                    SEND_STRING_DELAY(" compile ", TAP_CODE_DELAY);
                }
                SEND_STRING_DELAY("-kb " QMK_KEYBOARD " -km " QMK_KEYMAP SS_TAP(X_ENTER), TAP_CODE_DELAY);
            }
#endif
        }
    }

    return process_action_kb(record);
}

void set_single_persistent_default_layer(uint8_t default_layer) {
#if defined(AUDIO_ENABLE) && defined(DEFAULT_LAYER_SONGS)
    PLAY_SONG(default_layer_songs[default_layer]);
#endif
    eeconfig_update_default_layer((layer_state_t)1 << default_layer);
    default_layer_set((layer_state_t)1 << default_layer);
}

layer_state_t update_tri_layer_state(layer_state_t state, uint8_t layer1, uint8_t layer2, uint8_t layer3) {
    layer_state_t mask12 = ((layer_state_t)1 << layer1) | ((layer_state_t)1 << layer2);
    layer_state_t mask3  = (layer_state_t)1 << layer3;
    return (state & mask12) == mask12 ? (state | mask3) : (state & ~mask3);
}

void update_tri_layer(uint8_t layer1, uint8_t layer2, uint8_t layer3) {
    layer_state_set(update_tri_layer_state(layer_state, layer1, layer2, layer3));
}

// TODO: remove legacy api
void matrix_init_quantum() {
    matrix_init_kb();
}
void matrix_scan_quantum() {
    matrix_scan_kb();
}

//------------------------------------------------------------------------------
// Override these functions in your keymap file to play different tunes on
// different events such as startup and bootloader jump

__attribute__((weak)) void startup_user() {}

__attribute__((weak)) void shutdown_user() {}

void suspend_power_down_quantum(void) {
    suspend_power_down_kb();
#ifndef NO_SUSPEND_POWER_DOWN
// Turn off backlight
#    ifdef BACKLIGHT_ENABLE
    backlight_set(0);
#    endif

#    ifdef LED_MATRIX_ENABLE
    led_matrix_task();
#    endif
#    ifdef RGB_MATRIX_ENABLE
    rgb_matrix_task();
#    endif

    // Turn off LED indicators
    led_suspend();

// Turn off audio
#    ifdef AUDIO_ENABLE
    stop_all_notes();
#    endif

// Turn off underglow
#    if defined(RGBLIGHT_SLEEP) && defined(RGBLIGHT_ENABLE)
    rgblight_suspend();
#    endif

#    if defined(LED_MATRIX_ENABLE)
    led_matrix_set_suspend_state(true);
#    endif
#    if defined(RGB_MATRIX_ENABLE)
    rgb_matrix_set_suspend_state(true);
#    endif

#    ifdef OLED_ENABLE
    oled_off();
#    endif
#    ifdef ST7565_ENABLE
    st7565_off();
#    endif
#    if defined(POINTING_DEVICE_ENABLE)
    // run to ensure scanning occurs while suspended
    pointing_device_task();
#    endif
#endif
}

__attribute__((weak)) void suspend_wakeup_init_quantum(void) {
// Turn on backlight
#ifdef BACKLIGHT_ENABLE
    backlight_init();
#endif

    // Restore LED indicators
    led_wakeup();

// Wake up underglow
#if defined(RGBLIGHT_SLEEP) && defined(RGBLIGHT_ENABLE)
    rgblight_wakeup();
#endif

#if defined(LED_MATRIX_ENABLE)
    led_matrix_set_suspend_state(false);
#endif
#if defined(RGB_MATRIX_ENABLE)
    rgb_matrix_set_suspend_state(false);
#endif
    suspend_wakeup_init_kb();
}

/** \brief converts unsigned integers into char arrays
 *
 * Takes an unsigned integer and converts that value into an equivalent char array
 * A padding character may be specified, ' ' for leading spaces, '0' for leading zeros.
 */

const char *get_numeric_str(char *buf, size_t buf_len, uint32_t curr_num, char curr_pad) {
    buf[buf_len - 1] = '\0';
    for (size_t i = 0; i < buf_len - 1; ++i) {
        char c               = '0' + curr_num % 10;
        buf[buf_len - 2 - i] = (c == '0' && i == 0) ? '0' : (curr_num > 0 ? c : curr_pad);
        curr_num /= 10;
    }
    return buf;
}

/** \brief converts uint8_t into char array
 *
 * Takes an uint8_t, and uses an internal static buffer to render that value into a char array
 * A padding character may be specified, ' ' for leading spaces, '0' for leading zeros.
 *
 * NOTE: Subsequent invocations will reuse the same static buffer and overwrite the previous
 *       contents. Use the result immediately, instead of caching it.
 */
const char *get_u8_str(uint8_t curr_num, char curr_pad) {
    static char    buf[4]   = {0};
    static uint8_t last_num = 0xFF;
    static char    last_pad = '\0';
    if (last_num == curr_num && last_pad == curr_pad) {
        return buf;
    }
    last_num = curr_num;
    last_pad = curr_pad;
    return get_numeric_str(buf, sizeof(buf), curr_num, curr_pad);
}

/** \brief converts uint16_t into char array
 *
 * Takes an uint16_t, and uses an internal static buffer to render that value into a char array
 * A padding character may be specified, ' ' for leading spaces, '0' for leading zeros.
 *
 * NOTE: Subsequent invocations will reuse the same static buffer and overwrite the previous
 *       contents. Use the result immediately, instead of caching it.
 */
const char *get_u16_str(uint16_t curr_num, char curr_pad) {
    static char     buf[6]   = {0};
    static uint16_t last_num = 0xFF;
    static char     last_pad = '\0';
    if (last_num == curr_num && last_pad == curr_pad) {
        return buf;
    }
    last_num = curr_num;
    last_pad = curr_pad;
    return get_numeric_str(buf, sizeof(buf), curr_num, curr_pad);
}

#if defined(SECURE_ENABLE)
void secure_hook_quantum(secure_status_t secure_status) {
    // If keys are being held when this is triggered, they may not be released properly
    // this can result in stuck keys, mods and layers.  To prevent that, manually
    // clear these, when it is triggered.

    if (secure_status == SECURE_PENDING) {
        clear_keyboard();
        layer_clear();
    }
}
#endif<|MERGE_RESOLUTION|>--- conflicted
+++ resolved
@@ -307,14 +307,6 @@
 #ifdef DYNAMIC_TAPPING_TERM_ENABLE
             process_dynamic_tapping_term(keycode, record) &&
 #endif
-<<<<<<< HEAD
-#ifdef CAPS_WORD_ENABLE
-            process_caps_word(keycode, record) &&
-=======
-#ifdef TERMINAL_ENABLE
-            process_terminal(keycode, record) &&
->>>>>>> 95d20e6d
-#endif
 #ifdef SPACE_CADET_ENABLE
             process_space_cadet(keycode, record) &&
 #endif
