--- conflicted
+++ resolved
@@ -412,17 +412,12 @@
                 dynamic_keymap_set_buffer(offset, size, &command_data[3]);
             break;
         }
-<<<<<<< HEAD
-        case id_eeprom_reset: {
-            via_eeprom_reset();
-            break;
-        }
+#if defined(VIAL_ENABLED) && !defined(VIAL_INSECURE)
+        /* As VIA removed bootloader jump entirely, we shall only keep it for secure builds */
         case id_bootloader_jump: {
-#ifdef VIAL_ENABLE
             /* Until keyboard is unlocked, don't allow jumping to bootloader */
             if (!vial_unlocked)
                 goto skip;
-#endif
             // Need to send data back before the jump
             // Informs host that the command is handled
             raw_hid_send(data, length);
@@ -431,14 +426,13 @@
             bootloader_jump();
             break;
         }
+#endif
 #ifdef VIAL_ENABLE
         case id_vial_prefix: {
             vial_handle_cmd(data, length);
             break;
         }
 #endif
-=======
->>>>>>> 0b6ff594
         default: {
             // The command ID is not known
             // Return the unhandled state
