/*
Copyright 2012,2013 Jun Wako <wakojun@gmail.com>

This program is free software: you can redistribute it and/or modify
it under the terms of the GNU General Public License as published by
the Free Software Foundation, either version 2 of the License, or
(at your option) any later version.

This program is distributed in the hope that it will be useful,
but WITHOUT ANY WARRANTY; without even the implied warranty of
MERCHANTABILITY or FITNESS FOR A PARTICULAR PURPOSE.  See the
GNU General Public License for more details.

You should have received a copy of the GNU General Public License
along with this program.  If not, see <http://www.gnu.org/licenses/>.
*/
#include "host.h"
#include "keycode.h"
#include "keyboard.h"
#include "mousekey.h"
#include "programmable_button.h"
#include "command.h"
#include "led.h"
#include "action_layer.h"
#include "action_tapping.h"
#include "action_util.h"
#include "action.h"
#include "wait.h"
#include "qmk_settings.h"
#include "keycode_config.h"

#ifdef BACKLIGHT_ENABLE
#    include "backlight.h"
#endif

#ifdef DEBUG_ACTION
#    include "debug.h"
#else
#    include "nodebug.h"
#endif

#ifdef POINTING_DEVICE_ENABLE
#    include "pointing_device.h"
#endif

int tp_buttons;

#if defined(RETRO_TAPPING) || defined(RETRO_TAPPING_PER_KEY) || (defined(AUTO_SHIFT_ENABLE) && defined(RETRO_SHIFT))
int retro_tapping_counter = 0;
#endif

#if defined(AUTO_SHIFT_ENABLE) && defined(RETRO_SHIFT) && !defined(NO_ACTION_TAPPING)
#    include "process_auto_shift.h"
#endif

#ifdef IGNORE_MOD_TAP_INTERRUPT_PER_KEY
__attribute__((weak)) bool get_ignore_mod_tap_interrupt(uint16_t keycode, keyrecord_t *record) {
    return false;
}
#endif

#ifdef RETRO_TAPPING_PER_KEY
__attribute__((weak)) bool get_retro_tapping(uint16_t keycode, keyrecord_t *record) {
    return false;
}
#endif

__attribute__((weak)) bool pre_process_record_quantum(keyrecord_t *record) {
    return true;
}

/** \brief Called to execute an action.
 *
 * FIXME: Needs documentation.
 */
void action_exec(keyevent_t event) {
    if (!IS_NOEVENT(event)) {
        dprint("\n---- action_exec: start -----\n");
        dprint("EVENT: ");
        debug_event(event);
        dprintln();
#if defined(RETRO_TAPPING) || defined(RETRO_TAPPING_PER_KEY) || (defined(AUTO_SHIFT_ENABLE) && defined(RETRO_SHIFT))
        retro_tapping_counter++;
#endif
    }

    if (event.pressed) {
        // clear the potential weak mods left by previously pressed keys
        clear_weak_mods();
    }

#ifdef SWAP_HANDS_ENABLE
    if (!IS_NOEVENT(event)) {
        process_hand_swap(&event);
    }
#endif

    keyrecord_t record = {.event = event};

#ifndef NO_ACTION_ONESHOT
    if (!keymap_config.oneshot_disable) {
if (QS_oneshot_timeout > 0) {
        if (has_oneshot_layer_timed_out()) {
            clear_oneshot_layer_state(ONESHOT_OTHER_KEY_PRESSED);
        }
        if (has_oneshot_mods_timed_out()) {
            clear_oneshot_mods();
        }
#        ifdef SWAP_HANDS_ENABLE
        if (has_oneshot_swaphands_timed_out()) {
            clear_oneshot_swaphands();
        }
#        endif
}
    }
#endif

#ifndef NO_ACTION_TAPPING
#    if defined(AUTO_SHIFT_ENABLE) && defined(RETRO_SHIFT)
    if (event.pressed) {
        retroshift_poll_time(&event);
    }
#    endif
    if (IS_NOEVENT(record.event) || pre_process_record_quantum(&record)) {
        action_tapping_process(record);
    }
#else
    if (IS_NOEVENT(record.event) || pre_process_record_quantum(&record)) {
        process_record(&record);
    }
    if (!IS_NOEVENT(record.event)) {
        dprint("processed: ");
        debug_record(record);
        dprintln();
    }
#endif
}

#ifdef SWAP_HANDS_ENABLE
bool swap_hands = false;
bool swap_held  = false;

/** \brief Process Hand Swap
 *
 * FIXME: Needs documentation.
 */
void process_hand_swap(keyevent_t *event) {
    static swap_state_row_t swap_state[MATRIX_ROWS];

    keypos_t         pos     = event->key;
    swap_state_row_t col_bit = (swap_state_row_t)1 << pos.col;
    bool             do_swap = event->pressed ? swap_hands : swap_state[pos.row] & (col_bit);

    if (do_swap) {
        event->key.row = pgm_read_byte(&hand_swap_config[pos.row][pos.col].row);
        event->key.col = pgm_read_byte(&hand_swap_config[pos.row][pos.col].col);
        swap_state[pos.row] |= col_bit;
    } else {
        swap_state[pos.row] &= ~(col_bit);
    }
}
#endif

#if !defined(NO_ACTION_LAYER) && !defined(STRICT_LAYER_RELEASE)
bool disable_action_cache = false;

void process_record_nocache(keyrecord_t *record) {
    disable_action_cache = true;
    process_record(record);
    disable_action_cache = false;
}
#else
void process_record_nocache(keyrecord_t *record) {
    process_record(record);
}
#endif

__attribute__((weak)) bool process_record_quantum(keyrecord_t *record) {
    return true;
}

__attribute__((weak)) void post_process_record_quantum(keyrecord_t *record) {}

#ifndef NO_ACTION_TAPPING
/** \brief Allows for handling tap-hold actions immediately instead of waiting for TAPPING_TERM or another keypress.
 *
 * FIXME: Needs documentation.
 */
void process_record_tap_hint(keyrecord_t *record) {
    action_t action = layer_switch_get_action(record->event.key);

    switch (action.kind.id) {
#    ifdef SWAP_HANDS_ENABLE
        case ACT_SWAP_HANDS:
            switch (action.swap.code) {
                case OP_SH_ONESHOT:
                    break;
                case OP_SH_TAP_TOGGLE:
                default:
                    swap_hands = !swap_hands;
                    swap_held  = true;
            }
            break;
#    endif
    }
}
#endif

/** \brief Take a key event (key press or key release) and processes it.
 *
 * FIXME: Needs documentation.
 */
void process_record(keyrecord_t *record) {
    if (IS_NOEVENT(record->event)) {
        return;
    }

    if (!process_record_quantum(record)) {
#ifndef NO_ACTION_ONESHOT
        if (is_oneshot_layer_active() && record->event.pressed && !keymap_config.oneshot_disable) {
            clear_oneshot_layer_state(ONESHOT_OTHER_KEY_PRESSED);
        }
#endif
        return;
    }

    process_record_handler(record);
    post_process_record_quantum(record);
}

void process_record_handler(keyrecord_t *record) {
#ifdef COMBO_ENABLE
    action_t action;
    if (record->keycode) {
        action = action_for_keycode(record->keycode);
    } else {
        action = store_or_get_action(record->event.pressed, record->event.key);
    }
#else
    action_t action = store_or_get_action(record->event.pressed, record->event.key);
#endif
    dprint("ACTION: ");
    debug_action(action);
#ifndef NO_ACTION_LAYER
    dprint(" layer_state: ");
    layer_debug();
    dprint(" default_layer_state: ");
    default_layer_debug();
#endif
    dprintln();

    process_action(record, action);
}

#if defined(PS2_MOUSE_ENABLE) || defined(POINTING_DEVICE_ENABLE)
void register_button(bool pressed, enum mouse_buttons button) {
#    ifdef PS2_MOUSE_ENABLE
    tp_buttons = pressed ? tp_buttons | button : tp_buttons & ~button;
#    endif
#    ifdef POINTING_DEVICE_ENABLE
    report_mouse_t currentReport = pointing_device_get_report();
    currentReport.buttons        = pressed ? currentReport.buttons | button : currentReport.buttons & ~button;
    pointing_device_set_report(currentReport);
#    endif
}
#endif

/** \brief Take an action and processes it.
 *
 * FIXME: Needs documentation.
 */
void process_action(keyrecord_t *record, action_t action) {
    keyevent_t event = record->event;
#ifndef NO_ACTION_TAPPING
    uint8_t tap_count = record->tap.count;
#endif

#ifndef NO_ACTION_ONESHOT
    bool do_release_oneshot = false;
    // notice we only clear the one shot layer if the pressed key is not a modifier.
    if (is_oneshot_layer_active() && event.pressed && (action.kind.id == ACT_USAGE || !IS_MOD(action.key.code))
#    ifdef SWAP_HANDS_ENABLE
        && !(action.kind.id == ACT_SWAP_HANDS && action.swap.code == OP_SH_ONESHOT)
#    endif
        && !keymap_config.oneshot_disable) {
        clear_oneshot_layer_state(ONESHOT_OTHER_KEY_PRESSED);
        do_release_oneshot = !is_oneshot_layer_active();
    }
#endif

    switch (action.kind.id) {
        /* Key and Mods */
        case ACT_LMODS:
        case ACT_RMODS: {
            uint8_t mods = (action.kind.id == ACT_LMODS) ? action.key.mods : action.key.mods << 4;
            if (event.pressed) {
                if (mods) {
                    if (IS_MOD(action.key.code) || action.key.code == KC_NO) {
                        // e.g. LSFT(KC_LEFT_GUI): we don't want the LSFT to be weak as it would make it useless.
                        // This also makes LSFT(KC_LEFT_GUI) behave exactly the same as LGUI(KC_LEFT_SHIFT).
                        // Same applies for some keys like KC_MEH which are declared as MEH(KC_NO).
                        add_mods(mods);
                    } else {
                        add_weak_mods(mods);
                    }
                    send_keyboard_report();
                }
                register_code(action.key.code);
            } else {
                unregister_code(action.key.code);
                if (mods) {
                    if (IS_MOD(action.key.code) || action.key.code == KC_NO) {
                        del_mods(mods);
                    } else {
                        del_weak_mods(mods);
                    }
                    send_keyboard_report();
                }
            }
        } break;
#ifndef NO_ACTION_TAPPING
        case ACT_LMODS_TAP:
        case ACT_RMODS_TAP: {
            uint8_t mods = (action.kind.id == ACT_LMODS_TAP) ? action.key.mods : action.key.mods << 4;
            switch (action.layer_tap.code) {
#    ifndef NO_ACTION_ONESHOT
                case MODS_ONESHOT:
                    // Oneshot modifier
                    if (keymap_config.oneshot_disable) {
                        if (event.pressed) {
                            if (mods) {
                                if (IS_MOD(action.key.code) || action.key.code == KC_NO) {
                                    // e.g. LSFT(KC_LGUI): we don't want the LSFT to be weak as it would make it useless.
                                    // This also makes LSFT(KC_LGUI) behave exactly the same as LGUI(KC_LSFT).
                                    // Same applies for some keys like KC_MEH which are declared as MEH(KC_NO).
                                    add_mods(mods);
                                } else {
                                    add_weak_mods(mods);
                                }
                                send_keyboard_report();
                            }
                            register_code(action.key.code);
                        } else {
                            unregister_code(action.key.code);
                            if (mods) {
                                if (IS_MOD(action.key.code) || action.key.code == KC_NO) {
                                    del_mods(mods);
                                } else {
                                    del_weak_mods(mods);
                                }
                                send_keyboard_report();
                            }
                        }
                    } else {
                        if (event.pressed) {
                            if (tap_count == 0) {
                                dprint("MODS_TAP: Oneshot: 0\n");
                                register_mods(mods | get_oneshot_mods());
                            } else if (tap_count == 1) {
                                dprint("MODS_TAP: Oneshot: start\n");
                                set_oneshot_mods(mods | get_oneshot_mods());
                            } else if (QS_oneshot_tap_toggle > 1 && tap_count == QS_oneshot_tap_toggle) {
                                dprint("MODS_TAP: Toggling oneshot");
                                clear_oneshot_mods();
                                set_oneshot_locked_mods(mods);
                                register_mods(mods);
                            } else {
                                register_mods(mods | get_oneshot_mods());
                            }
                        } else {
                            if (tap_count == 0) {
                                clear_oneshot_mods();
                                unregister_mods(mods);
                            } else if (tap_count == 1) {
                                // Retain Oneshot mods
if (QS_oneshot_tap_toggle > 1) {
                                if (mods & get_mods()) {
                                    clear_oneshot_locked_mods();
                                    clear_oneshot_mods();
                                    unregister_mods(mods);
                                }
}
                            } else if (QS_oneshot_tap_toggle > 1 && tap_count == QS_oneshot_tap_toggle) {
                                // Toggle Oneshot Layer
                            } else {
                                clear_oneshot_mods();
                                unregister_mods(mods);
                            }
                        }
                    }
                    break;
#    endif
                case MODS_TAP_TOGGLE:
                    if (event.pressed) {
                        if (tap_count <= TAPPING_TOGGLE) {
                            register_mods(mods);
                        }
                    } else {
                        if (tap_count < TAPPING_TOGGLE) {
                            unregister_mods(mods);
                        }
                    }
                    break;
                default:
                    if (event.pressed) {
                        if (tap_count > 0) {
#    if !defined(IGNORE_MOD_TAP_INTERRUPT) || defined(IGNORE_MOD_TAP_INTERRUPT_PER_KEY)
                            if (
#        ifdef IGNORE_MOD_TAP_INTERRUPT_PER_KEY
                                !get_ignore_mod_tap_interrupt(get_event_keycode(record->event, false), record) &&
#        endif
                                record->tap.interrupted) {
                                dprint("mods_tap: tap: cancel: add_mods\n");
                                // ad hoc: set 0 to cancel tap
                                record->tap.count = 0;
                                register_mods(mods);
                            } else
#    endif
                            {
                                dprint("MODS_TAP: Tap: register_code\n");
                                register_code(action.key.code);
                            }
                        } else {
                            dprint("MODS_TAP: No tap: add_mods\n");
                            register_mods(mods);
                        }
                    } else {
                        if (tap_count > 0) {
                            dprint("MODS_TAP: Tap: unregister_code\n");
                            if (action.layer_tap.code == KC_CAPS_LOCK) {
                                qs_wait_ms(QS_tap_hold_caps_delay);
                            } else {
                                qs_wait_ms(QS_tap_code_delay);
                            }
                            unregister_code(action.key.code);
                        } else {
                            dprint("MODS_TAP: No tap: add_mods\n");
                            unregister_mods(mods);
                        }
                    }
                    break;
            }
        } break;
#endif
#ifdef EXTRAKEY_ENABLE
        /* other HID usage */
        case ACT_USAGE:
            switch (action.usage.page) {
                case PAGE_SYSTEM:
                    if (event.pressed) {
                        host_system_send(action.usage.code);
                    } else {
                        host_system_send(0);
                    }
                    break;
                case PAGE_CONSUMER:
                    if (event.pressed) {
                        host_consumer_send(action.usage.code);
                    } else {
                        host_consumer_send(0);
                    }
                    break;
            }
            break;
#endif
#ifdef MOUSEKEY_ENABLE
        /* Mouse key */
        case ACT_MOUSEKEY:
            if (event.pressed) {
                mousekey_on(action.key.code);
            } else {
                mousekey_off(action.key.code);
            }
            switch (action.key.code) {
#    if defined(PS2_MOUSE_ENABLE) || defined(POINTING_DEVICE_ENABLE)
#        ifdef POINTING_DEVICE_ENABLE
                case KC_MS_BTN1 ... KC_MS_BTN8:
#        else
                case KC_MS_BTN1 ... KC_MS_BTN3:
#        endif
                    register_button(event.pressed, MOUSE_BTN_MASK(action.key.code - KC_MS_BTN1));
                    break;
#    endif
                default:
                    mousekey_send();
                    break;
            }
            break;
#endif
#ifndef NO_ACTION_LAYER
        case ACT_LAYER:
            if (action.layer_bitop.on == 0) {
                /* Default Layer Bitwise Operation */
                if (!event.pressed) {
                    uint8_t       shift = action.layer_bitop.part * 4;
                    layer_state_t bits  = ((layer_state_t)action.layer_bitop.bits) << shift;
                    layer_state_t mask  = (action.layer_bitop.xbit) ? ~(((layer_state_t)0xf) << shift) : 0;
                    switch (action.layer_bitop.op) {
                        case OP_BIT_AND:
                            default_layer_and(bits | mask);
                            break;
                        case OP_BIT_OR:
                            default_layer_or(bits | mask);
                            break;
                        case OP_BIT_XOR:
                            default_layer_xor(bits | mask);
                            break;
                        case OP_BIT_SET:
                            default_layer_set(bits | mask);
                            break;
                    }
                }
            } else {
                /* Layer Bitwise Operation */
                if (event.pressed ? (action.layer_bitop.on & ON_PRESS) : (action.layer_bitop.on & ON_RELEASE)) {
                    uint8_t       shift = action.layer_bitop.part * 4;
                    layer_state_t bits  = ((layer_state_t)action.layer_bitop.bits) << shift;
                    layer_state_t mask  = (action.layer_bitop.xbit) ? ~(((layer_state_t)0xf) << shift) : 0;
                    switch (action.layer_bitop.op) {
                        case OP_BIT_AND:
                            layer_and(bits | mask);
                            break;
                        case OP_BIT_OR:
                            layer_or(bits | mask);
                            break;
                        case OP_BIT_XOR:
                            layer_xor(bits | mask);
                            break;
                        case OP_BIT_SET:
                            layer_state_set(bits | mask);
                            break;
                    }
                }
            }
            break;
        case ACT_LAYER_MODS:
            if (event.pressed) {
                layer_on(action.layer_mods.layer);
                register_mods(action.layer_mods.mods);
            } else {
                unregister_mods(action.layer_mods.mods);
                layer_off(action.layer_mods.layer);
            }
            break;
#    ifndef NO_ACTION_TAPPING
        case ACT_LAYER_TAP:
        case ACT_LAYER_TAP_EXT:
            switch (action.layer_tap.code) {
                case OP_TAP_TOGGLE:
                    /* tap toggle */
                    if (event.pressed) {
                        if (tap_count < TAPPING_TOGGLE) {
                            layer_invert(action.layer_tap.val);
                        }
                    } else {
                        if (tap_count <= TAPPING_TOGGLE) {
                            layer_invert(action.layer_tap.val);
                        }
                    }
                    break;
                case OP_ON_OFF:
                    event.pressed ? layer_on(action.layer_tap.val) : layer_off(action.layer_tap.val);
                    break;
                case OP_OFF_ON:
                    event.pressed ? layer_off(action.layer_tap.val) : layer_on(action.layer_tap.val);
                    break;
                case OP_SET_CLEAR:
                    event.pressed ? layer_move(action.layer_tap.val) : layer_clear();
                    break;
#        ifndef NO_ACTION_ONESHOT
                case OP_ONESHOT:
                    // Oneshot modifier
                    if (keymap_config.oneshot_disable) {
                        if (event.pressed) {
                            layer_on(action.layer_tap.val);
                        } else {
                            layer_off(action.layer_tap.val);
                        }
                    } else {
if (QS_oneshot_tap_toggle > 1) {
                        do_release_oneshot = false;
                        if (event.pressed) {
                            del_mods(get_oneshot_locked_mods());
                            if (get_oneshot_layer_state() == ONESHOT_TOGGLED) {
                                reset_oneshot_layer();
                                layer_off(action.layer_tap.val);
                                break;
                            } else if (tap_count < QS_oneshot_tap_toggle) {
                                layer_on(action.layer_tap.val);
                                set_oneshot_layer(action.layer_tap.val, ONESHOT_START);
                            }
                        } else {
                            add_mods(get_oneshot_locked_mods());
                            if (tap_count >= QS_oneshot_tap_toggle) {
                                reset_oneshot_layer();
                                clear_oneshot_locked_mods();
                                set_oneshot_layer(action.layer_tap.val, ONESHOT_TOGGLED);
                            } else {
                                clear_oneshot_layer_state(ONESHOT_PRESSED);
                            }
                        }
} else {
                        if (event.pressed) {
                            layer_on(action.layer_tap.val);
                            set_oneshot_layer(action.layer_tap.val, ONESHOT_START);
                        } else {
                            clear_oneshot_layer_state(ONESHOT_PRESSED);
                            if (tap_count > 1) {
                                clear_oneshot_layer_state(ONESHOT_OTHER_KEY_PRESSED);
                            }
                        }
}
                    }
                    break;
#        endif
                default:
                    /* tap key */
                    if (event.pressed) {
                        if (tap_count > 0) {
                            dprint("KEYMAP_TAP_KEY: Tap: register_code\n");
                            register_code(action.layer_tap.code);
                        } else {
                            dprint("KEYMAP_TAP_KEY: No tap: On on press\n");
                            layer_on(action.layer_tap.val);
                        }
                    } else {
                        if (tap_count > 0) {
                            dprint("KEYMAP_TAP_KEY: Tap: unregister_code\n");
                            if (action.layer_tap.code == KC_CAPS_LOCK) {
                                qs_wait_ms(QS_tap_hold_caps_delay);
                            } else {
                                qs_wait_ms(QS_tap_code_delay);
                            }
                            unregister_code(action.layer_tap.code);
                        } else {
                            dprint("KEYMAP_TAP_KEY: No tap: Off on release\n");
                            layer_off(action.layer_tap.val);
                        }
                    }
                    break;
            }
            break;
#    endif
#endif

#ifdef SWAP_HANDS_ENABLE
        case ACT_SWAP_HANDS:
            switch (action.swap.code) {
                case OP_SH_TOGGLE:
                    if (event.pressed) {
                        swap_hands = !swap_hands;
                    }
                    break;
                case OP_SH_ON_OFF:
                    swap_hands = event.pressed;
                    break;
                case OP_SH_OFF_ON:
                    swap_hands = !event.pressed;
                    break;
                case OP_SH_ON:
                    if (!event.pressed) {
                        swap_hands = true;
                    }
                    break;
                case OP_SH_OFF:
                    if (!event.pressed) {
                        swap_hands = false;
                    }
                    break;
#    ifndef NO_ACTION_ONESHOT
                case OP_SH_ONESHOT:
                    if (event.pressed) {
                        set_oneshot_swaphands();
                    } else {
                        release_oneshot_swaphands();
                    }
                    break;
#    endif

#    ifndef NO_ACTION_TAPPING
                case OP_SH_TAP_TOGGLE:
                    /* tap toggle */

                    if (event.pressed) {
                        if (swap_held) {
                            swap_held = false;
                        } else {
                            swap_hands = !swap_hands;
                        }
                    } else {
                        if (tap_count < TAPPING_TOGGLE) {
                            swap_hands = !swap_hands;
                        }
                    }
                    break;
                default:
                    /* tap key */
                    if (tap_count > 0) {
                        if (swap_held) {
                            swap_hands = !swap_hands; // undo hold set up in _tap_hint
                            swap_held  = false;
                        }
                        if (event.pressed) {
                            register_code(action.swap.code);
                        } else {
                            qs_wait_ms(QS_tap_code_delay);
                            unregister_code(action.swap.code);
                            *record = (keyrecord_t){}; // hack: reset tap mode
                        }
                    } else {
                        if (swap_held && !event.pressed) {
                            swap_hands = !swap_hands; // undo hold set up in _tap_hint
                            swap_held  = false;
                        }
                    }
#    endif
            }
#endif
        default:
            break;
    }

#ifndef NO_ACTION_LAYER
    // if this event is a layer action, update the leds
    switch (action.kind.id) {
        case ACT_LAYER:
        case ACT_LAYER_MODS:
#    ifndef NO_ACTION_TAPPING
        case ACT_LAYER_TAP:
        case ACT_LAYER_TAP_EXT:
#    endif
            led_set(host_keyboard_leds());
            break;
        default:
            break;
    }
#endif

#ifndef NO_ACTION_TAPPING
#    if defined(RETRO_TAPPING) || defined(RETRO_TAPPING_PER_KEY) || (defined(AUTO_SHIFT_ENABLE) && defined(RETRO_SHIFT))
    if (!is_tap_action(action)) {
        retro_tapping_counter = 0;
    } else {
        if (event.pressed) {
            if (tap_count > 0) {
                retro_tapping_counter = 0;
            }
        } else {
            if (tap_count > 0) {
                retro_tapping_counter = 0;
            } else {
                if (
#        ifdef RETRO_TAPPING_PER_KEY
                    get_retro_tapping(get_event_keycode(record->event, false), record) &&
#        endif
                    retro_tapping_counter == 2) {
#        if defined(AUTO_SHIFT_ENABLE) && defined(RETRO_SHIFT)
                    process_auto_shift(action.layer_tap.code, record);
#        else
                    tap_code(action.layer_tap.code);
#        endif
                }
                retro_tapping_counter = 0;
            }
        }
    }
#    endif
#endif

#ifdef SWAP_HANDS_ENABLE
#    ifndef NO_ACTION_ONESHOT
    if (event.pressed && !(action.kind.id == ACT_SWAP_HANDS && action.swap.code == OP_SH_ONESHOT)) {
        use_oneshot_swaphands();
    }
#    endif
#endif

#ifndef NO_ACTION_ONESHOT
    /* Because we switch layers after a oneshot event, we need to release the
     * key before we leave the layer or no key up event will be generated.
     */
    if (do_release_oneshot && !(get_oneshot_layer_state() & ONESHOT_PRESSED)) {
        record->event.pressed = false;
        layer_on(get_oneshot_layer());
        process_record(record);
        layer_off(get_oneshot_layer());
    }
#endif
}

/** \brief Utilities for actions. (FIXME: Needs better description)
 *
 * FIXME: Needs documentation.
 */
__attribute__((weak)) void register_code(uint8_t code) {
    if (code == KC_NO) {
        return;
    }
#ifdef LOCKING_SUPPORT_ENABLE
    else if (KC_LOCKING_CAPS_LOCK == code) {
#    ifdef LOCKING_RESYNC_ENABLE
        // Resync: ignore if caps lock already is on
        if (host_keyboard_leds() & (1 << USB_LED_CAPS_LOCK)) return;
#    endif
        add_key(KC_CAPS_LOCK);
        send_keyboard_report();
        wait_ms(100);
        del_key(KC_CAPS_LOCK);
        send_keyboard_report();
    }

    else if (KC_LOCKING_NUM_LOCK == code) {
#    ifdef LOCKING_RESYNC_ENABLE
        if (host_keyboard_leds() & (1 << USB_LED_NUM_LOCK)) return;
#    endif
        add_key(KC_NUM_LOCK);
        send_keyboard_report();
        wait_ms(100);
        del_key(KC_NUM_LOCK);
        send_keyboard_report();
    }

    else if (KC_LOCKING_SCROLL_LOCK == code) {
#    ifdef LOCKING_RESYNC_ENABLE
        if (host_keyboard_leds() & (1 << USB_LED_SCROLL_LOCK)) return;
#    endif
        add_key(KC_SCROLL_LOCK);
        send_keyboard_report();
        wait_ms(100);
        del_key(KC_SCROLL_LOCK);
        send_keyboard_report();
    }
#endif

    else if IS_KEY (code) {
        // TODO: should push command_proc out of this block?
        if (command_proc(code)) return;

#ifndef NO_ACTION_ONESHOT
/* TODO: remove
        if (oneshot_state.mods && !oneshot_state.disabled) {
            uint8_t tmp_mods = get_mods();
            add_mods(oneshot_state.mods);

            add_key(code);
            send_keyboard_report();

            set_mods(tmp_mods);
            send_keyboard_report();
            oneshot_cancel();
        } else
*/
#endif
        {
            // Force a new key press if the key is already pressed
            // without this, keys with the same keycode, but different
            // modifiers will be reported incorrectly, see issue #1708
            if (is_key_pressed(keyboard_report, code)) {
                del_key(code);
                send_keyboard_report();
            }
            add_key(code);
            send_keyboard_report();
        }
    } else if IS_MOD (code) {
        add_mods(MOD_BIT(code));
        send_keyboard_report();
    }
#ifdef EXTRAKEY_ENABLE
    else if IS_SYSTEM (code) {
        host_system_send(KEYCODE2SYSTEM(code));
    } else if IS_CONSUMER (code) {
        host_consumer_send(KEYCODE2CONSUMER(code));
    }
#endif
#ifdef MOUSEKEY_ENABLE
    else if IS_MOUSEKEY (code) {
        mousekey_on(code);
        mousekey_send();
    }
#endif
}

/** \brief Utilities for actions. (FIXME: Needs better description)
 *
 * FIXME: Needs documentation.
 */
__attribute__((weak)) void unregister_code(uint8_t code) {
    if (code == KC_NO) {
        return;
    }
#ifdef LOCKING_SUPPORT_ENABLE
    else if (KC_LOCKING_CAPS_LOCK == code) {
#    ifdef LOCKING_RESYNC_ENABLE
        // Resync: ignore if caps lock already is off
        if (!(host_keyboard_leds() & (1 << USB_LED_CAPS_LOCK))) return;
#    endif
        add_key(KC_CAPS_LOCK);
        send_keyboard_report();
        del_key(KC_CAPS_LOCK);
        send_keyboard_report();
    }

    else if (KC_LOCKING_NUM_LOCK == code) {
#    ifdef LOCKING_RESYNC_ENABLE
        if (!(host_keyboard_leds() & (1 << USB_LED_NUM_LOCK))) return;
#    endif
        add_key(KC_NUM_LOCK);
        send_keyboard_report();
        del_key(KC_NUM_LOCK);
        send_keyboard_report();
    }

    else if (KC_LOCKING_SCROLL_LOCK == code) {
#    ifdef LOCKING_RESYNC_ENABLE
        if (!(host_keyboard_leds() & (1 << USB_LED_SCROLL_LOCK))) return;
#    endif
        add_key(KC_SCROLL_LOCK);
        send_keyboard_report();
        del_key(KC_SCROLL_LOCK);
        send_keyboard_report();
    }
#endif

    else if IS_KEY (code) {
        del_key(code);
        send_keyboard_report();
    } else if IS_MOD (code) {
        del_mods(MOD_BIT(code));
        send_keyboard_report();
    } else if IS_SYSTEM (code) {
        host_system_send(0);
    } else if IS_CONSUMER (code) {
        host_consumer_send(0);
    }
#ifdef MOUSEKEY_ENABLE
    else if IS_MOUSEKEY (code) {
        mousekey_off(code);
        mousekey_send();
    }
#endif
}

/** \brief Tap a keycode with a delay.
 *
 * \param code The basic keycode to tap.
 * \param delay The amount of time in milliseconds to leave the keycode registered, before unregistering it.
 */
__attribute__((weak)) void tap_code_delay(uint8_t code, uint16_t delay) {
    register_code(code);
    for (uint16_t i = delay; i > 0; i--) {
        wait_ms(1);
    }
    unregister_code(code);
}

/** \brief Tap a keycode with the default delay.
 *
 * \param code The basic keycode to tap. If `code` is `KC_CAPS_LOCK`, the delay will be `TAP_HOLD_CAPS_DELAY`, otherwise `TAP_CODE_DELAY`, if defined.
 */
<<<<<<< HEAD
void tap_code(uint8_t code) { tap_code_delay(code, code == KC_CAPS ? QS_tap_hold_caps_delay : QS_tap_code_delay); }
=======
__attribute__((weak)) void tap_code(uint8_t code) {
    tap_code_delay(code, code == KC_CAPS_LOCK ? TAP_HOLD_CAPS_DELAY : TAP_CODE_DELAY);
}
>>>>>>> 30209de9

/** \brief Adds the given physically pressed modifiers and sends a keyboard report immediately.
 *
 * \param mods A bitfield of modifiers to register.
 */
__attribute__((weak)) void register_mods(uint8_t mods) {
    if (mods) {
        add_mods(mods);
        send_keyboard_report();
    }
}

/** \brief Removes the given physically pressed modifiers and sends a keyboard report immediately.
 *
 * \param mods A bitfield of modifiers to unregister.
 */
__attribute__((weak)) void unregister_mods(uint8_t mods) {
    if (mods) {
        del_mods(mods);
        send_keyboard_report();
    }
}

/** \brief Adds the given weak modifiers and sends a keyboard report immediately.
 *
 * \param mods A bitfield of modifiers to register.
 */
__attribute__((weak)) void register_weak_mods(uint8_t mods) {
    if (mods) {
        add_weak_mods(mods);
        send_keyboard_report();
    }
}

/** \brief Removes the given weak modifiers and sends a keyboard report immediately.
 *
 * \param mods A bitfield of modifiers to unregister.
 */
__attribute__((weak)) void unregister_weak_mods(uint8_t mods) {
    if (mods) {
        del_weak_mods(mods);
        send_keyboard_report();
    }
}

/** \brief Utilities for actions. (FIXME: Needs better description)
 *
 * FIXME: Needs documentation.
 */
void clear_keyboard(void) {
    clear_mods();
    clear_keyboard_but_mods();
}

/** \brief Utilities for actions. (FIXME: Needs better description)
 *
 * FIXME: Needs documentation.
 */
void clear_keyboard_but_mods(void) {
    clear_keys();
    clear_keyboard_but_mods_and_keys();
}

/** \brief Utilities for actions. (FIXME: Needs better description)
 *
 * FIXME: Needs documentation.
 */
void clear_keyboard_but_mods_and_keys() {
#ifdef EXTRAKEY_ENABLE
    host_system_send(0);
    host_consumer_send(0);
#endif
    clear_weak_mods();
    send_keyboard_report();
#ifdef MOUSEKEY_ENABLE
    mousekey_clear();
    mousekey_send();
#endif
#ifdef PROGRAMMABLE_BUTTON_ENABLE
    programmable_button_clear();
    programmable_button_send();
#endif
}

/** \brief Utilities for actions. (FIXME: Needs better description)
 *
 * FIXME: Needs documentation.
 */
bool is_tap_key(keypos_t key) {
    action_t action = layer_switch_get_action(key);
    return is_tap_action(action);
}

/** \brief Utilities for actions. (FIXME: Needs better description)
 *
 * FIXME: Needs documentation.
 */
bool is_tap_record(keyrecord_t *record) {
#ifdef COMBO_ENABLE
    action_t action;
    if (record->keycode) {
        action = action_for_keycode(record->keycode);
    } else {
        action = layer_switch_get_action(record->event.key);
    }
#else
    action_t action = layer_switch_get_action(record->event.key);
#endif
    return is_tap_action(action);
}

/** \brief Utilities for actions. (FIXME: Needs better description)
 *
 * FIXME: Needs documentation.
 */
bool is_tap_action(action_t action) {
    switch (action.kind.id) {
        case ACT_LMODS_TAP:
        case ACT_RMODS_TAP:
        case ACT_LAYER_TAP:
        case ACT_LAYER_TAP_EXT:
            switch (action.layer_tap.code) {
                case KC_NO ... KC_RIGHT_GUI:
                case OP_TAP_TOGGLE:
                case OP_ONESHOT:
                    return true;
            }
            return false;
        case ACT_SWAP_HANDS:
            switch (action.swap.code) {
                case KC_NO ... KC_RIGHT_GUI:
                case OP_SH_TAP_TOGGLE:
                    return true;
            }
            return false;
    }
    return false;
}

/** \brief Debug print (FIXME: Needs better description)
 *
 * FIXME: Needs documentation.
 */
void debug_event(keyevent_t event) {
    dprintf("%04X%c(%u)", (event.key.row << 8 | event.key.col), (event.pressed ? 'd' : 'u'), event.time);
}
/** \brief Debug print (FIXME: Needs better description)
 *
 * FIXME: Needs documentation.
 */
void debug_record(keyrecord_t record) {
    debug_event(record.event);
#ifndef NO_ACTION_TAPPING
    dprintf(":%u%c", record.tap.count, (record.tap.interrupted ? '-' : ' '));
#endif
}

/** \brief Debug print (FIXME: Needs better description)
 *
 * FIXME: Needs documentation.
 */
void debug_action(action_t action) {
    switch (action.kind.id) {
        case ACT_LMODS:
            dprint("ACT_LMODS");
            break;
        case ACT_RMODS:
            dprint("ACT_RMODS");
            break;
        case ACT_LMODS_TAP:
            dprint("ACT_LMODS_TAP");
            break;
        case ACT_RMODS_TAP:
            dprint("ACT_RMODS_TAP");
            break;
        case ACT_USAGE:
            dprint("ACT_USAGE");
            break;
        case ACT_MOUSEKEY:
            dprint("ACT_MOUSEKEY");
            break;
        case ACT_LAYER:
            dprint("ACT_LAYER");
            break;
        case ACT_LAYER_MODS:
            dprint("ACT_LAYER_MODS");
            break;
        case ACT_LAYER_TAP:
            dprint("ACT_LAYER_TAP");
            break;
        case ACT_LAYER_TAP_EXT:
            dprint("ACT_LAYER_TAP_EXT");
            break;
        case ACT_SWAP_HANDS:
            dprint("ACT_SWAP_HANDS");
            break;
        default:
            dprint("UNKNOWN");
            break;
    }
    dprintf("[%X:%02X]", action.kind.param >> 8, action.kind.param & 0xff);
}<|MERGE_RESOLUTION|>--- conflicted
+++ resolved
@@ -958,13 +958,9 @@
  *
  * \param code The basic keycode to tap. If `code` is `KC_CAPS_LOCK`, the delay will be `TAP_HOLD_CAPS_DELAY`, otherwise `TAP_CODE_DELAY`, if defined.
  */
-<<<<<<< HEAD
-void tap_code(uint8_t code) { tap_code_delay(code, code == KC_CAPS ? QS_tap_hold_caps_delay : QS_tap_code_delay); }
-=======
 __attribute__((weak)) void tap_code(uint8_t code) {
-    tap_code_delay(code, code == KC_CAPS_LOCK ? TAP_HOLD_CAPS_DELAY : TAP_CODE_DELAY);
-}
->>>>>>> 30209de9
+    tap_code_delay(code, code == KC_CAPS ? QS_tap_hold_caps_delay : QS_tap_code_delay);
+}
 
 /** \brief Adds the given physically pressed modifiers and sends a keyboard report immediately.
  *
