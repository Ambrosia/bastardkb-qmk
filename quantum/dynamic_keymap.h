--- conflicted
+++ resolved
@@ -30,10 +30,9 @@
 void *   dynamic_keymap_key_to_eeprom_address(uint8_t layer, uint8_t row, uint8_t column);
 uint16_t dynamic_keymap_get_keycode(uint8_t layer, uint8_t row, uint8_t column);
 void     dynamic_keymap_set_keycode(uint8_t layer, uint8_t row, uint8_t column, uint16_t keycode);
-<<<<<<< HEAD
-#ifdef VIAL_ENCODERS_ENABLE
-uint16_t dynamic_keymap_get_encoder(uint8_t layer, uint8_t idx, uint8_t dir);
-void dynamic_keymap_set_encoder(uint8_t layer, uint8_t idx, uint8_t dir, uint16_t keycode);
+#ifdef ENCODER_MAP_ENABLE
+uint16_t dynamic_keymap_get_encoder(uint8_t layer, uint8_t encoder_id, bool clockwise);
+void     dynamic_keymap_set_encoder(uint8_t layer, uint8_t encoder_id, bool clockwise, uint16_t keycode);
 #endif
 #ifdef QMK_SETTINGS
 uint8_t dynamic_keymap_get_qmk_settings(uint16_t offset);
@@ -52,13 +51,6 @@
 int dynamic_keymap_set_key_override(uint8_t index, const vial_key_override_entry_t *entry);
 #endif
 void     dynamic_keymap_reset(void);
-=======
-#ifdef ENCODER_MAP_ENABLE
-uint16_t dynamic_keymap_get_encoder(uint8_t layer, uint8_t encoder_id, bool clockwise);
-void     dynamic_keymap_set_encoder(uint8_t layer, uint8_t encoder_id, bool clockwise, uint16_t keycode);
-#endif // ENCODER_MAP_ENABLE
-void dynamic_keymap_reset(void);
->>>>>>> 2714c70b
 // These get/set the keycodes as stored in the EEPROM buffer
 // Data is big-endian 16-bit values (the keycodes)
 // Order is by layer/row/column
