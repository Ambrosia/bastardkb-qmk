--- conflicted
+++ resolved
@@ -197,7 +197,6 @@
         }
       }
 
-<<<<<<< HEAD
       uint8_t note = 36;
       #ifdef MUSIC_MAP
         if (music_mode == MUSIC_MODE_CHROMATIC) {
@@ -207,7 +206,7 @@
           note = music_starting_note + music_offset + 36 + SCALE[position % 12] + (position / 12)*12;
         }
       #else
-        if (music_mode == MUSIC_MODE_CHROMATIC) 
+        if (music_mode == MUSIC_MODE_CHROMATIC)
           note = (music_starting_note + record->event.key.col + music_offset - 3)+12*(MATRIX_ROWS - record->event.key.row);
         else if (music_mode == MUSIC_MODE_GUITAR)
           note = (music_starting_note + record->event.key.col + music_offset + 32)+5*(MATRIX_ROWS - record->event.key.row);
@@ -218,19 +217,6 @@
         else
           note = music_starting_note;
       #endif
-=======
-      uint8_t note;
-      if (music_mode == MUSIC_MODE_CHROMATIC)
-        note = (music_starting_note + record->event.key.col + music_offset - 3)+12*(MATRIX_ROWS - record->event.key.row);
-      else if (music_mode == MUSIC_MODE_GUITAR)
-        note = (music_starting_note + record->event.key.col + music_offset + 32)+5*(MATRIX_ROWS - record->event.key.row);
-      else if (music_mode == MUSIC_MODE_VIOLIN)
-        note = (music_starting_note + record->event.key.col + music_offset + 32)+7*(MATRIX_ROWS - record->event.key.row);
-      else if (music_mode == MUSIC_MODE_MAJOR)
-        note = (music_starting_note + SCALE[record->event.key.col + music_offset] - 3)+12*(MATRIX_ROWS - record->event.key.row);
-      else
-        note = music_starting_note;
->>>>>>> 5e86f087
 
       if (record->event.pressed) {
         music_noteon(note);
