--- conflicted
+++ resolved
@@ -21,11 +21,8 @@
 #include "action_layer.h"
 #include "timer.h"
 #include "keycode_config.h"
-<<<<<<< HEAD
 #include "qmk_settings.h"
-=======
 #include <string.h>
->>>>>>> 30209de9
 
 extern keymap_config_t keymap_config;
 
@@ -63,18 +60,9 @@
     }
 }
 static uint16_t oneshot_time = 0;
-<<<<<<< HEAD
-bool            has_oneshot_mods_timed_out(void) { return QS_oneshot_timeout > 0 && TIMER_DIFF_16(timer_read(), oneshot_time) >= QS_oneshot_timeout; }
-=======
 bool            has_oneshot_mods_timed_out(void) {
-    return TIMER_DIFF_16(timer_read(), oneshot_time) >= ONESHOT_TIMEOUT;
-}
-#    else
-bool has_oneshot_mods_timed_out(void) {
-    return false;
-}
-#    endif
->>>>>>> 30209de9
+    return QS_oneshot_timeout > 0 && TIMER_DIFF_16(timer_read(), oneshot_time) >= QS_oneshot_timeout;
+}
 #endif
 
 /* oneshot layer */
@@ -104,21 +92,14 @@
 #    endif
 
 static uint16_t oneshot_layer_time = 0;
-<<<<<<< HEAD
-inline bool     has_oneshot_layer_timed_out() { return TIMER_DIFF_16(timer_read(), oneshot_layer_time) >= QS_oneshot_timeout && !(get_oneshot_layer_state() & ONESHOT_TOGGLED); }
-#        ifdef SWAP_HANDS_ENABLE
-static uint16_t oneshot_swaphands_time = 0;
-inline bool     has_oneshot_swaphands_timed_out() { return TIMER_DIFF_16(timer_read(), oneshot_swaphands_time) >= QS_oneshot_timeout && (swap_hands_oneshot == SHO_ACTIVE); }
-=======
 inline bool     has_oneshot_layer_timed_out() {
-    return TIMER_DIFF_16(timer_read(), oneshot_layer_time) >= ONESHOT_TIMEOUT && !(get_oneshot_layer_state() & ONESHOT_TOGGLED);
+    return TIMER_DIFF_16(timer_read(), oneshot_layer_time) >= QS_oneshot_timeout && !(get_oneshot_layer_state() & ONESHOT_TOGGLED);
 }
 #        ifdef SWAP_HANDS_ENABLE
 static uint16_t oneshot_swaphands_time = 0;
 inline bool     has_oneshot_swaphands_timed_out() {
-    return TIMER_DIFF_16(timer_read(), oneshot_swaphands_time) >= ONESHOT_TIMEOUT && (swap_hands_oneshot == SHO_ACTIVE);
-}
->>>>>>> 30209de9
+    return TIMER_DIFF_16(timer_read(), oneshot_swaphands_time) >= QS_oneshot_timeout && (swap_hands_oneshot == SHO_ACTIVE);
+}
 #        endif
 
 #    ifdef SWAP_HANDS_ENABLE
