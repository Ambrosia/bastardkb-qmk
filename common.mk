--- conflicted
+++ resolved
@@ -8,19 +8,12 @@
 	$(COMMON_DIR)/action_util.c \
 	$(COMMON_DIR)/keymap.c \
 	$(COMMON_DIR)/print.c \
-<<<<<<< HEAD
 	$(COMMON_DIR)/debug.c \
-	$(COMMON_DIR)/bootloader.c \
-	$(COMMON_DIR)/suspend.c \
-	$(COMMON_DIR)/xprintf.S \
-	$(COMMON_DIR)/util.c
-=======
 	$(COMMON_DIR)/util.c \
 	$(COMMON_DIR)/avr/suspend.c \
 	$(COMMON_DIR)/avr/xprintf.S \
 	$(COMMON_DIR)/avr/timer.c \
 	$(COMMON_DIR)/avr/bootloader.c
->>>>>>> 60096e11
 
 
 # Option modules
