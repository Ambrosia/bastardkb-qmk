--- conflicted
+++ resolved
@@ -698,26 +698,16 @@
     osalSysUnlock();
     return;
   }
-<<<<<<< HEAD
-  osalSysUnlock();
-
-  osalSysLock();
-=======
-
->>>>>>> 5d47231f
+
   if(usbGetTransmitStatusI(&USB_DRIVER, MOUSE_IN_EPNUM)) {
     /* Need to either suspend, or loop and call unlock/lock during
      * every iteration - otherwise the system will remain locked,
      * no interrupts served, so USB not going through as well.
      * Note: for suspend, need USB_USE_WAIT == TRUE in halconf.h */
-<<<<<<< HEAD
-    osalThreadSuspendS(&(&USB_DRIVER)->epc[MOUSE_IN_EPNUM]->in_state->thread);
-=======
     if (osalThreadSuspendTimeoutS(&(&USB_DRIVER)->epc[MOUSE_IN_EPNUM]->in_state->thread, MS2ST(10))==MSG_TIMEOUT) {
       osalSysUnlock();
       return;
     }
->>>>>>> 5d47231f
   }
   usbStartTransmitI(&USB_DRIVER, MOUSE_IN_EPNUM, (uint8_t *)report, sizeof(report_mouse_t));
   osalSysUnlock();
