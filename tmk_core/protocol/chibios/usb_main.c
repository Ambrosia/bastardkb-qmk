--- conflicted
+++ resolved
@@ -51,13 +51,10 @@
 #    include "joystick.h"
 #endif
 
-<<<<<<< HEAD
 #ifdef GAMEPAD_ENABLE
 #    include "gamepad.h"
 #endif
 
-=======
->>>>>>> 99bffc2a
 /* ---------------------------------------------------------
  *       Global interface variables and declarations
  * ---------------------------------------------------------
@@ -322,12 +319,9 @@
 #ifdef JOYSTICK_ENABLE
             usb_driver_config_t joystick_driver;
 #endif
-<<<<<<< HEAD
 #ifdef GAMEPAD_ENABLE
             usb_driver_config_t gamepad_driver;
 #endif
-=======
->>>>>>> 99bffc2a
         };
         usb_driver_config_t array[0];
     };
@@ -372,7 +366,6 @@
 #    define JOYSTICK_OUT_MODE USB_EP_MODE_TYPE_BULK
     .joystick_driver = QMK_USB_DRIVER_CONFIG(JOYSTICK, 0, false),
 #endif
-<<<<<<< HEAD
 
 #ifdef GAMEPAD_ENABLE
 #    define GAMEPAD_IN_CAPACITY 4
@@ -381,8 +374,6 @@
 #    define GAMEPAD_OUT_MODE USB_EP_MODE_TYPE_BULK
     .gamepad_driver = QMK_USB_DRIVER_CONFIG(GAMEPAD, 0, false),
 #endif
-=======
->>>>>>> 99bffc2a
 };
 
 #define NUM_USB_DRIVERS (sizeof(drivers) / sizeof(usb_driver_config_t))
@@ -1000,41 +991,6 @@
 void send_joystick_packet(joystick_t *joystick) {
     joystick_report_t rep = {
 #    if JOYSTICK_AXES_COUNT > 0
-<<<<<<< HEAD
-        .axes = {joystick->axes[0],
-
-#        if JOYSTICK_AXES_COUNT >= 2
-                 joystick->axes[1],
-#        endif
-#        if JOYSTICK_AXES_COUNT >= 3
-                 joystick->axes[2],
-#        endif
-#        if JOYSTICK_AXES_COUNT >= 4
-                 joystick->axes[3],
-#        endif
-#        if JOYSTICK_AXES_COUNT >= 5
-                 joystick->axes[4],
-#        endif
-#        if JOYSTICK_AXES_COUNT >= 6
-                 joystick->axes[5],
-#        endif
-        },
-#    endif  // JOYSTICK_AXES_COUNT>0
-
-#    if JOYSTICK_BUTTON_COUNT > 0
-        .buttons = {joystick->buttons[0],
-
-#        if JOYSTICK_BUTTON_COUNT > 8
-                    joystick->buttons[1],
-#        endif
-#        if JOYSTICK_BUTTON_COUNT > 16
-                    joystick->buttons[2],
-#        endif
-#        if JOYSTICK_BUTTON_COUNT > 24
-                    joystick->buttons[3],
-#        endif
-        }
-=======
         .axes =
             {
                 joystick->axes[0],
@@ -1072,7 +1028,6 @@
                 joystick->buttons[3],
 #        endif
             }
->>>>>>> 99bffc2a
 #    endif  // JOYSTICK_BUTTON_COUNT>0
     };
 
@@ -1087,7 +1042,6 @@
     osalSysUnlock();
 }
 
-<<<<<<< HEAD
 #endif
 
 #ifdef GAMEPAD_ENABLE
@@ -1120,6 +1074,4 @@
     } while (size > 0);
 }
 
-=======
->>>>>>> 99bffc2a
 #endif