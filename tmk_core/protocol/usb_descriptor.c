--- conflicted
+++ resolved
@@ -43,6 +43,14 @@
 
 #ifdef JOYSTICK_ENABLE
 #    include "joystick.h"
+#endif
+
+#ifndef SERIAL_NUMBER
+#ifdef VIAL_ENABLE
+#    define SERIAL_NUMBER vial:f64c2b3c
+#else
+#    define SERIAL_NUMBER 0
+#endif
 #endif
 
 // clang-format off
@@ -950,18 +958,7 @@
     .UnicodeString              = LSTR(PRODUCT)
 };
 
-<<<<<<< HEAD
-#ifndef SERIAL_NUMBER
-#ifdef VIAL_ENABLE
-#    define SERIAL_NUMBER vial:f64c2b3c
-#else
-#    define SERIAL_NUMBER 0
-#endif
-#endif
-
-=======
 #if defined(SERIAL_NUMBER)
->>>>>>> 0b6ff594
 const USB_Descriptor_String_t PROGMEM SerialNumberString = {
     .Header = {
         .Size                   = USB_STRING_LEN(sizeof(STR(SERIAL_NUMBER)) - 1), // Subtract 1 for null terminator
